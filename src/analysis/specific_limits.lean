/-
Copyright (c) 2017 Johannes Hölzl. All rights reserved.
Released under Apache 2.0 license as described in the file LICENSE.
Authors: Johannes Hölzl

A collection of specific limit computations.
-/
import analysis.normed_space.basic
import algebra.geom_sum
import topology.instances.ennreal
import tactic.ring_exp

noncomputable theory
open_locale classical topological_space

open classical function filter finset metric

open_locale big_operators

variables {α : Type*} {β : Type*} {ι : Type*}

lemma tendsto_norm_at_top_at_top : tendsto (norm : ℝ → ℝ) at_top at_top :=
tendsto_abs_at_top_at_top

<<<<<<< HEAD
/-- If a function tends to infinity along a filter, then this function multiplied by a positive
constant (on the left) also tends to infinity. The archimedean assumption is convenient to get a
statement that works on `ℕ`, `ℤ` and `ℝ`, although not necessary (a version in ordered fields is
given in `tendsto_at_top_mul_left'`). -/
lemma tendsto_at_top_mul_left [decidable_linear_ordered_semiring α] [archimedean α]
  {l : filter β} {r : α} (hr : 0 < r) {f : β → α} (hf : tendsto f l at_top) :
  tendsto (λx, r * f x) l at_top :=
begin
  apply (tendsto_at_top _ _).2 (λb, _),
  obtain ⟨n : ℕ, hn : 1 ≤ n •ℕ r⟩ := archimedean.arch 1 hr,
  have hn' : 1 ≤ r * n, by rwa nsmul_eq_mul' at hn,
  filter_upwards [(tendsto_at_top _ _).1 hf (n * max b 0)],
  assume x hx,
  calc b ≤ 1 * max b 0 : by { rw [one_mul], exact le_max_left _ _ }
  ... ≤ (r * n) * max b 0 : mul_le_mul_of_nonneg_right hn' (le_max_right _ _)
  ... = r * (n * max b 0) : by rw [mul_assoc]
  ... ≤ r * f x : mul_le_mul_of_nonneg_left hx (le_of_lt hr)
end

/-- If a function tends to infinity along a filter, then this function multiplied by a positive
constant (on the right) also tends to infinity. The archimedean assumption is convenient to get a
statement that works on `ℕ`, `ℤ` and `ℝ`, although not necessary (a version in ordered fields is
given in `tendsto_at_top_mul_right'`). -/
lemma tendsto_at_top_mul_right [decidable_linear_ordered_semiring α] [archimedean α]
  {l : filter β} {r : α} (hr : 0 < r) {f : β → α} (hf : tendsto f l at_top) :
  tendsto (λx, f x * r) l at_top :=
begin
  apply (tendsto_at_top _ _).2 (λb, _),
  obtain ⟨n : ℕ, hn : 1 ≤ n •ℕ r⟩ := archimedean.arch 1 hr,
  have hn' : 1 ≤ (n : α) * r, by rwa nsmul_eq_mul at hn,
  filter_upwards [(tendsto_at_top _ _).1 hf (max b 0 * n)],
  assume x hx,
  calc b ≤ max b 0 * 1 : by { rw [mul_one], exact le_max_left _ _ }
  ... ≤ max b 0 * (n * r) : mul_le_mul_of_nonneg_left hn' (le_max_right _ _)
  ... = (max b 0 * n) * r : by rw [mul_assoc]
  ... ≤ f x * r : mul_le_mul_of_nonneg_right hx (le_of_lt hr)
end

/-- If a function tends to infinity along a filter, then this function multiplied by a positive
constant (on the left) also tends to infinity. For a version working in `ℕ` or `ℤ`, use
`tendsto_at_top_mul_left` instead. -/
lemma tendsto_at_top_mul_left' [linear_ordered_field α]
  {l : filter β} {r : α} (hr : 0 < r) {f : β → α} (hf : tendsto f l at_top) :
  tendsto (λx, r * f x) l at_top :=
begin
  apply (tendsto_at_top _ _).2 (λb, _),
  filter_upwards [(tendsto_at_top _ _).1 hf (b/r)],
  assume x hx,
  simpa [div_le_iff' hr] using hx
end

/-- If a function tends to infinity along a filter, then this function multiplied by a positive
constant (on the right) also tends to infinity. For a version working in `ℕ` or `ℤ`, use
`tendsto_at_top_mul_right` instead. -/
lemma tendsto_at_top_mul_right' [linear_ordered_field α]
  {l : filter β} {r : α} (hr : 0 < r) {f : β → α} (hf : tendsto f l at_top) :
  tendsto (λx, f x * r) l at_top :=
by simpa [mul_comm] using tendsto_at_top_mul_left' hr hf

/-- If a function tends to infinity along a filter, then this function divided by a positive
constant also tends to infinity. -/
lemma tendsto_at_top_div [linear_ordered_field α]
  {l : filter β} {r : α} (hr : 0 < r) {f : β → α} (hf : tendsto f l at_top) :
  tendsto (λx, f x / r) l at_top :=
tendsto_at_top_mul_right' (inv_pos.2 hr) hf

/-- The function `x ↦ x⁻¹` tends to `+∞` on the right of `0`. -/
lemma tendsto_inv_zero_at_top [discrete_linear_ordered_field α] [topological_space α]
  [order_topology α] : tendsto (λx:α, x⁻¹) (𝓝[set.Ioi (0:α)] 0) at_top :=
begin
  apply (tendsto_at_top _ _).2 (λb, _),
  refine mem_nhds_within_Ioi_iff_exists_Ioo_subset.2 ⟨(max b 1)⁻¹, by simp [zero_lt_one], λx hx, _⟩,
  calc b ≤ max b 1 : le_max_left _ _
  ... ≤ x⁻¹ : begin
    apply (le_inv _ hx.1).2 (le_of_lt hx.2),
    exact lt_of_lt_of_le zero_lt_one (le_max_right _ _)
  end
end

/-- The function `r ↦ r⁻¹` tends to `0` on the right as `r → +∞`. -/
lemma tendsto_inv_at_top_zero' [discrete_linear_ordered_field α] [topological_space α]
  [order_topology α] : tendsto (λr:α, r⁻¹) at_top (𝓝[set.Ioi (0:α)] 0) :=
begin
  assume s hs,
  rw mem_nhds_within_Ioi_iff_exists_Ioc_subset at hs,
  rcases hs with ⟨C, C0, hC⟩,
  change 0 < C at C0,
  refine filter.mem_map.2 (mem_sets_of_superset (mem_at_top C⁻¹) (λ x hx, hC _)),
  have : 0 < x, from lt_of_lt_of_le (inv_pos.2 C0) hx,
  exact ⟨inv_pos.2 this, (inv_le C0 this).1 hx⟩
end

lemma tendsto_inv_at_top_zero [discrete_linear_ordered_field α] [topological_space α]
  [order_topology α] : tendsto (λr:α, r⁻¹) at_top (𝓝 0) :=
tendsto_inv_at_top_zero'.mono_right inf_le_left

lemma tendsto.inv_tendsto_at_top [discrete_linear_ordered_field α] [topological_space α] [order_topology α]
  {l : filter β} {f : β → α} (h : tendsto f l at_top) : tendsto (f⁻¹) l (𝓝 0) :=
tendsto_inv_at_top_zero.comp h

lemma tendsto.inv_tendsto_zero [discrete_linear_ordered_field α] [topological_space α] [order_topology α]
  {l : filter β} {f : β → α} (h : tendsto f l (𝓝[set.Ioi 0] 0)) : tendsto (f⁻¹) l at_top :=
tendsto_inv_zero_at_top.comp h

=======
>>>>>>> ed07cac5
lemma summable_of_absolute_convergence_real {f : ℕ → ℝ} :
  (∃r, tendsto (λn, (∑ i in range n, abs (f i))) at_top (𝓝 r)) → summable f
| ⟨r, hr⟩ :=
  begin
    refine summable_of_summable_norm ⟨r, (has_sum_iff_tendsto_nat_of_nonneg _ _).2 _⟩,
    exact assume i, norm_nonneg _,
    simpa only using hr
  end

lemma tendsto_inverse_at_top_nhds_0_nat : tendsto (λ n : ℕ, (n : ℝ)⁻¹) at_top (𝓝 0) :=
tendsto_inv_at_top_zero.comp (tendsto_coe_nat_real_at_top_iff.2 tendsto_id)

lemma tendsto_const_div_at_top_nhds_0_nat (C : ℝ) : tendsto (λ n : ℕ, C / n) at_top (𝓝 0) :=
by simpa only [mul_zero] using tendsto_const_nhds.mul tendsto_inverse_at_top_nhds_0_nat

lemma nnreal.tendsto_inverse_at_top_nhds_0_nat : tendsto (λ n : ℕ, (n : nnreal)⁻¹) at_top (𝓝 0) :=
by { rw ← nnreal.tendsto_coe, convert tendsto_inverse_at_top_nhds_0_nat, simp }

lemma nnreal.tendsto_const_div_at_top_nhds_0_nat (C : nnreal) :
  tendsto (λ n : ℕ, C / n) at_top (𝓝 0) :=
by simpa using tendsto_const_nhds.mul nnreal.tendsto_inverse_at_top_nhds_0_nat

lemma tendsto_one_div_add_at_top_nhds_0_nat :
  tendsto (λ n : ℕ, 1 / ((n : ℝ) + 1)) at_top (𝓝 0) :=
suffices tendsto (λ n : ℕ, 1 / (↑(n + 1) : ℝ)) at_top (𝓝 0), by simpa,
(tendsto_add_at_top_iff_nat 1).2 (tendsto_const_div_at_top_nhds_0_nat 1)

/-! ### Powers -/

lemma tendsto_add_one_pow_at_top_at_top_of_pos [linear_ordered_semiring α] [archimedean α] {r : α}
  (h : 0 < r) :
  tendsto (λ n:ℕ, (r + 1)^n) at_top at_top :=
tendsto_at_top_at_top_of_monotone' (λ n m, pow_le_pow (le_add_of_nonneg_left (le_of_lt h))) $
  not_bdd_above_iff.2 $ λ x, set.exists_range_iff.2 $ add_one_pow_unbounded_of_pos _ h

lemma tendsto_pow_at_top_at_top_of_one_lt [linear_ordered_ring α] [archimedean α]
  {r : α} (h : 1 < r) :
  tendsto (λn:ℕ, r ^ n) at_top at_top :=
sub_add_cancel r 1 ▸ tendsto_add_one_pow_at_top_at_top_of_pos (sub_pos.2 h)

lemma nat.tendsto_pow_at_top_at_top_of_one_lt {m : ℕ} (h : 1 < m) :
  tendsto (λn:ℕ, m ^ n) at_top at_top :=
nat.sub_add_cancel (le_of_lt h) ▸
  tendsto_add_one_pow_at_top_at_top_of_pos (nat.sub_pos_of_lt h)

lemma lim_norm_zero' {𝕜 : Type*} [normed_group 𝕜] :
  tendsto (norm : 𝕜 → ℝ) (𝓝[{x | x ≠ 0}] 0) (𝓝[set.Ioi 0] 0) :=
lim_norm_zero.inf $ tendsto_principal_principal.2 $ λ x hx, norm_pos_iff.2 hx

lemma normed_field.tendsto_norm_inverse_nhds_within_0_at_top {𝕜 : Type*} [normed_field 𝕜] :
  tendsto (λ x:𝕜, ∥x⁻¹∥) (𝓝[{x | x ≠ 0}] 0) at_top :=
(tendsto_inv_zero_at_top.comp lim_norm_zero').congr $ λ x, (normed_field.norm_inv x).symm

lemma tendsto_pow_at_top_nhds_0_of_lt_1 {r : ℝ} (h₁ : 0 ≤ r) (h₂ : r < 1) :
  tendsto (λn:ℕ, r^n) at_top (𝓝 0) :=
by_cases
  (assume : r = 0, (tendsto_add_at_top_iff_nat 1).mp $ by simp [pow_succ, this, tendsto_const_nhds])
  (assume : r ≠ 0,
    have tendsto (λn, (r⁻¹ ^ n)⁻¹) at_top (𝓝 0),
      from tendsto_inv_at_top_zero.comp
        (tendsto_pow_at_top_at_top_of_one_lt $ one_lt_inv (lt_of_le_of_ne h₁ this.symm) h₂),
    tendsto.congr' (univ_mem_sets' $ by simp *) this)

lemma geom_lt {u : ℕ → ℝ} {k : ℝ} (hk : 0 < k) {n : ℕ} (h : ∀ m ≤ n, k*u m < u (m + 1)) :
  k^(n + 1) *u 0 < u (n + 1) :=
begin
 induction n with n ih,
 { simpa using h 0 (le_refl _) },
 have : (∀ (m : ℕ), m ≤ n → k * u m < u (m + 1)),
   intros m hm, apply h, exact nat.le_succ_of_le hm,
 specialize ih this,
 change k ^ (n + 2) * u 0 < u (n + 2),
 replace h : k * u (n + 1) < u (n + 2) := h (n+1) (le_refl _),
 calc k ^ (n + 2) * u 0 = k*(k ^ (n + 1) * u 0) : by ring_exp
  ... < k*(u (n + 1)) : mul_lt_mul_of_pos_left ih hk
  ... < u (n + 2) : h,
end

/-- If a sequence `v` of real numbers satisfies `k*v n < v (n+1)` with `1 < k`,
then it goes to +∞. -/
lemma tendsto_at_top_of_geom_lt {v : ℕ → ℝ} {k : ℝ} (h₀ : 0 < v 0) (hk : 1 < k)
  (hu : ∀ n, k*v n < v (n+1)) : tendsto v at_top at_top :=
begin
  apply tendsto_at_top_mono,
  show ∀ n, k^n*v 0 ≤ v n,
  { intro n,
    induction n with n ih,
    { simp },
    calc
    k ^ (n + 1) * v 0 = k*(k^n*v 0) : by ring_exp
                  ... ≤ k*v n       : mul_le_mul_of_nonneg_left ih (by linarith)
                  ... ≤ v (n + 1)   : le_of_lt (hu n) },
  apply tendsto_at_top_mul_right h₀,
  exact tendsto_pow_at_top_at_top_of_one_lt hk,
end

lemma nnreal.tendsto_pow_at_top_nhds_0_of_lt_1 {r : nnreal} (hr : r < 1) :
  tendsto (λ n:ℕ, r^n) at_top (𝓝 0) :=
nnreal.tendsto_coe.1 $ by simp only [nnreal.coe_pow, nnreal.coe_zero,
  tendsto_pow_at_top_nhds_0_of_lt_1 r.coe_nonneg hr]

lemma ennreal.tendsto_pow_at_top_nhds_0_of_lt_1 {r : ennreal} (hr : r < 1) :
  tendsto (λ n:ℕ, r^n) at_top (𝓝 0) :=
begin
  rcases ennreal.lt_iff_exists_coe.1 hr with ⟨r, rfl, hr'⟩,
  rw [← ennreal.coe_zero],
  norm_cast at *,
  apply nnreal.tendsto_pow_at_top_nhds_0_of_lt_1 hr
end

/-- In a normed ring, the powers of an element x with `∥x∥ < 1` tend to zero. -/
lemma tendsto_pow_at_top_nhds_0_of_norm_lt_1 {R : Type*} [normed_ring R] {x : R}
  (h : ∥x∥ < 1) : tendsto (λ (n : ℕ), x ^ n) at_top (𝓝 0) :=
begin
  apply squeeze_zero_norm' (eventually_norm_pow_le x),
  exact tendsto_pow_at_top_nhds_0_of_lt_1 (norm_nonneg _) h,
end

lemma tendsto_pow_at_top_nhds_0_of_abs_lt_1 {r : ℝ} (h : abs r < 1) :
  tendsto (λn:ℕ, r^n) at_top (𝓝 0) :=
tendsto_pow_at_top_nhds_0_of_norm_lt_1 h

/-! ### Geometric series-/
section geometric

lemma has_sum_geometric_of_lt_1 {r : ℝ} (h₁ : 0 ≤ r) (h₂ : r < 1) :
  has_sum (λn:ℕ, r ^ n) (1 - r)⁻¹ :=
have r ≠ 1, from ne_of_lt h₂,
have r + -1 ≠ 0,
  by rw [←sub_eq_add_neg, ne, sub_eq_iff_eq_add]; simp; assumption,
have tendsto (λn, (r ^ n - 1) * (r - 1)⁻¹) at_top (𝓝 ((0 - 1) * (r - 1)⁻¹)),
  from ((tendsto_pow_at_top_nhds_0_of_lt_1 h₁ h₂).sub tendsto_const_nhds).mul tendsto_const_nhds,
have (λ n, (∑ i in range n, r ^ i)) = (λ n, geom_series r n) := rfl,
(has_sum_iff_tendsto_nat_of_nonneg (pow_nonneg h₁) _).mpr $
  by simp [neg_inv, geom_sum, div_eq_mul_inv, *] at *

lemma summable_geometric_of_lt_1 {r : ℝ} (h₁ : 0 ≤ r) (h₂ : r < 1) : summable (λn:ℕ, r ^ n) :=
⟨_, has_sum_geometric_of_lt_1 h₁ h₂⟩

lemma tsum_geometric_of_lt_1 {r : ℝ} (h₁ : 0 ≤ r) (h₂ : r < 1) : (∑'n:ℕ, r ^ n) = (1 - r)⁻¹ :=
(has_sum_geometric_of_lt_1 h₁ h₂).tsum_eq

lemma has_sum_geometric_two : has_sum (λn:ℕ, ((1:ℝ)/2) ^ n) 2 :=
by convert has_sum_geometric_of_lt_1 _ _; norm_num

lemma summable_geometric_two : summable (λn:ℕ, ((1:ℝ)/2) ^ n) :=
⟨_, has_sum_geometric_two⟩

lemma tsum_geometric_two : (∑'n:ℕ, ((1:ℝ)/2) ^ n) = 2 :=
has_sum_geometric_two.tsum_eq

lemma sum_geometric_two_le (n : ℕ) : ∑ (i : ℕ) in range n, (1 / (2 : ℝ)) ^ i ≤ 2 :=
begin
  have : ∀ i, 0 ≤ (1 / (2 : ℝ)) ^ i,
  { intro i, apply pow_nonneg, norm_num },
  convert sum_le_tsum (range n) (λ i _, this i) summable_geometric_two,
  exact tsum_geometric_two.symm
end

lemma has_sum_geometric_two' (a : ℝ) : has_sum (λn:ℕ, (a / 2) / 2 ^ n) a :=
begin
  convert has_sum.mul_left (a / 2) (has_sum_geometric_of_lt_1
    (le_of_lt one_half_pos) one_half_lt_one),
  { funext n, simp, refl, },
  { norm_num }
end

lemma summable_geometric_two' (a : ℝ) : summable (λ n:ℕ, (a / 2) / 2 ^ n) :=
⟨a, has_sum_geometric_two' a⟩

lemma tsum_geometric_two' (a : ℝ) : (∑' n:ℕ, (a / 2) / 2^n) = a :=
(has_sum_geometric_two' a).tsum_eq

lemma nnreal.has_sum_geometric {r : nnreal} (hr : r < 1) :
  has_sum (λ n : ℕ, r ^ n) (1 - r)⁻¹ :=
begin
  apply nnreal.has_sum_coe.1,
  push_cast,
  rw [nnreal.coe_sub (le_of_lt hr)],
  exact has_sum_geometric_of_lt_1 r.coe_nonneg hr
end

lemma nnreal.summable_geometric {r : nnreal} (hr : r < 1) : summable (λn:ℕ, r ^ n) :=
⟨_, nnreal.has_sum_geometric hr⟩

lemma tsum_geometric_nnreal {r : nnreal} (hr : r < 1) : (∑'n:ℕ, r ^ n) = (1 - r)⁻¹ :=
(nnreal.has_sum_geometric hr).tsum_eq

/-- The series `pow r` converges to `(1-r)⁻¹`. For `r < 1` the RHS is a finite number,
and for `1 ≤ r` the RHS equals `∞`. -/
lemma ennreal.tsum_geometric (r : ennreal) : (∑'n:ℕ, r ^ n) = (1 - r)⁻¹ :=
begin
  cases lt_or_le r 1 with hr hr,
  { rcases ennreal.lt_iff_exists_coe.1 hr with ⟨r, rfl, hr'⟩,
    norm_cast at *,
    convert ennreal.tsum_coe_eq (nnreal.has_sum_geometric hr),
    rw [ennreal.coe_inv $ ne_of_gt $ nnreal.sub_pos.2 hr] },
  { rw [ennreal.sub_eq_zero_of_le hr, ennreal.inv_zero, ennreal.tsum_eq_supr_nat, supr_eq_top],
    refine λ a ha, (ennreal.exists_nat_gt (lt_top_iff_ne_top.1 ha)).imp
      (λ n hn, lt_of_lt_of_le hn _),
    have : ∀ k:ℕ, 1 ≤ r^k, by simpa using canonically_ordered_semiring.pow_le_pow_of_le_left hr,
    calc (n:ennreal) = (∑ i in range n, 1) : by rw [sum_const, nsmul_one, card_range]
    ... ≤ ∑ i in range n, r ^ i : sum_le_sum (λ k _, this k) }
end

variables {K : Type*} [normed_field K] {ξ : K}

lemma has_sum_geometric_of_norm_lt_1 (h : ∥ξ∥ < 1) : has_sum (λn:ℕ, ξ ^ n) (1 - ξ)⁻¹ :=
begin
  have xi_ne_one : ξ ≠ 1, by { contrapose! h, simp [h] },
  have A : tendsto (λn, (ξ ^ n - 1) * (ξ - 1)⁻¹) at_top (𝓝 ((0 - 1) * (ξ - 1)⁻¹)),
    from ((tendsto_pow_at_top_nhds_0_of_norm_lt_1 h).sub tendsto_const_nhds).mul tendsto_const_nhds,
  have B : (λ n, (∑ i in range n, ξ ^ i)) = (λ n, geom_series ξ n) := rfl,
  rw [has_sum_iff_tendsto_nat_of_summable_norm, B],
  { simpa [geom_sum, xi_ne_one, neg_inv] using A },
  { simp [normed_field.norm_pow, summable_geometric_of_lt_1 (norm_nonneg _) h] }
end

lemma summable_geometric_of_norm_lt_1 (h : ∥ξ∥ < 1) : summable (λn:ℕ, ξ ^ n) :=
⟨_, has_sum_geometric_of_norm_lt_1 h⟩

lemma tsum_geometric_of_norm_lt_1 (h : ∥ξ∥ < 1) : (∑'n:ℕ, ξ ^ n) = (1 - ξ)⁻¹ :=
(has_sum_geometric_of_norm_lt_1 h).tsum_eq

lemma has_sum_geometric_of_abs_lt_1 {r : ℝ} (h : abs r < 1) : has_sum (λn:ℕ, r ^ n) (1 - r)⁻¹ :=
has_sum_geometric_of_norm_lt_1 h

lemma summable_geometric_of_abs_lt_1 {r : ℝ} (h : abs r < 1) : summable (λn:ℕ, r ^ n) :=
summable_geometric_of_norm_lt_1 h

lemma tsum_geometric_of_abs_lt_1 {r : ℝ} (h : abs r < 1) : (∑'n:ℕ, r ^ n) = (1 - r)⁻¹ :=
tsum_geometric_of_norm_lt_1 h

end geometric

/-!
### Sequences with geometrically decaying distance in metric spaces

In this paragraph, we discuss sequences in metric spaces or emetric spaces for which the distance
between two consecutive terms decays geometrically. We show that such sequences are Cauchy
sequences, and bound their distances to the limit. We also discuss series with geometrically
decaying terms.
-/
section edist_le_geometric

variables [emetric_space α] (r C : ennreal) (hr : r < 1) (hC : C ≠ ⊤) {f : ℕ → α}
  (hu : ∀n, edist (f n) (f (n+1)) ≤ C * r^n)

include hr hC hu

/-- If `edist (f n) (f (n+1))` is bounded by `C * r^n`, `C ≠ ∞`, `r < 1`,
then `f` is a Cauchy sequence.-/
lemma cauchy_seq_of_edist_le_geometric : cauchy_seq f :=
begin
  refine cauchy_seq_of_edist_le_of_tsum_ne_top _ hu _,
  rw [ennreal.tsum_mul_left, ennreal.tsum_geometric],
  refine ennreal.mul_ne_top hC (ennreal.inv_ne_top.2 _),
  exact ne_of_gt (ennreal.zero_lt_sub_iff_lt.2 hr)
end

omit hr hC

/-- If `edist (f n) (f (n+1))` is bounded by `C * r^n`, then the distance from
`f n` to the limit of `f` is bounded above by `C * r^n / (1 - r)`. -/
lemma edist_le_of_edist_le_geometric_of_tendsto {a : α} (ha : tendsto f at_top (𝓝 a)) (n : ℕ) :
  edist (f n) a ≤ (C * r^n) / (1 - r) :=
begin
  convert edist_le_tsum_of_edist_le_of_tendsto _ hu ha _,
  simp only [pow_add, ennreal.tsum_mul_left, ennreal.tsum_geometric, ennreal.div_def, mul_assoc]
end

/-- If `edist (f n) (f (n+1))` is bounded by `C * r^n`, then the distance from
`f 0` to the limit of `f` is bounded above by `C / (1 - r)`. -/
lemma edist_le_of_edist_le_geometric_of_tendsto₀ {a : α} (ha : tendsto f at_top (𝓝 a)) :
  edist (f 0) a ≤ C / (1 - r) :=
by simpa only [pow_zero, mul_one] using edist_le_of_edist_le_geometric_of_tendsto r C hu ha 0

end edist_le_geometric

section edist_le_geometric_two

variables [emetric_space α] (C : ennreal) (hC : C ≠ ⊤) {f : ℕ → α}
  (hu : ∀n, edist (f n) (f (n+1)) ≤ C / 2^n) {a : α} (ha : tendsto f at_top (𝓝 a))

include hC hu

/-- If `edist (f n) (f (n+1))` is bounded by `C * 2^-n`, then `f` is a Cauchy sequence.-/
lemma cauchy_seq_of_edist_le_geometric_two : cauchy_seq f :=
begin
  simp only [ennreal.div_def, ennreal.inv_pow] at hu,
  refine cauchy_seq_of_edist_le_geometric 2⁻¹ C _ hC hu,
  simp [ennreal.one_lt_two]
end

omit hC
include ha

/-- If `edist (f n) (f (n+1))` is bounded by `C * 2^-n`, then the distance from
`f n` to the limit of `f` is bounded above by `2 * C * 2^-n`. -/
lemma edist_le_of_edist_le_geometric_two_of_tendsto (n : ℕ) :
  edist (f n) a ≤ 2 * C / 2^n :=
begin
  simp only [ennreal.div_def, ennreal.inv_pow] at hu,
  rw [ennreal.div_def, mul_assoc, mul_comm, ennreal.inv_pow],
  convert edist_le_of_edist_le_geometric_of_tendsto 2⁻¹ C hu ha n,
  rw [ennreal.one_sub_inv_two, ennreal.inv_inv]
end

/-- If `edist (f n) (f (n+1))` is bounded by `C * 2^-n`, then the distance from
`f 0` to the limit of `f` is bounded above by `2 * C`. -/
lemma edist_le_of_edist_le_geometric_two_of_tendsto₀: edist (f 0) a ≤ 2 * C :=
by simpa only [pow_zero, ennreal.div_def, ennreal.inv_one, mul_one]
  using edist_le_of_edist_le_geometric_two_of_tendsto C hu ha 0

end edist_le_geometric_two

section le_geometric

variables [metric_space α] {r C : ℝ} (hr : r < 1) {f : ℕ → α}
  (hu : ∀n, dist (f n) (f (n+1)) ≤ C * r^n)

include hr hu

lemma aux_has_sum_of_le_geometric : has_sum (λ n : ℕ, C * r^n) (C / (1 - r)) :=
begin
  have h0 : 0 ≤ C,
    by simpa using le_trans dist_nonneg (hu 0),
  rcases eq_or_lt_of_le h0 with rfl | Cpos,
  { simp [has_sum_zero] },
  { have rnonneg: r ≥ 0, from nonneg_of_mul_nonneg_left
      (by simpa only [pow_one] using le_trans dist_nonneg (hu 1)) Cpos,
    refine has_sum.mul_left C _,
    by simpa using has_sum_geometric_of_lt_1 rnonneg hr }
end

variables (r C)

/-- If `dist (f n) (f (n+1))` is bounded by `C * r^n`, `r < 1`, then `f` is a Cauchy sequence.
Note that this lemma does not assume `0 ≤ C` or `0 ≤ r`. -/
lemma cauchy_seq_of_le_geometric : cauchy_seq f :=
cauchy_seq_of_dist_le_of_summable _ hu ⟨_, aux_has_sum_of_le_geometric hr hu⟩

/-- If `dist (f n) (f (n+1))` is bounded by `C * r^n`, `r < 1`, then the distance from
`f n` to the limit of `f` is bounded above by `C * r^n / (1 - r)`. -/
lemma dist_le_of_le_geometric_of_tendsto₀ {a : α} (ha : tendsto f at_top (𝓝 a)) :
  dist (f 0) a ≤ C / (1 - r) :=
(aux_has_sum_of_le_geometric hr hu).tsum_eq ▸
  dist_le_tsum_of_dist_le_of_tendsto₀ _ hu ⟨_, aux_has_sum_of_le_geometric hr hu⟩ ha

/-- If `dist (f n) (f (n+1))` is bounded by `C * r^n`, `r < 1`, then the distance from
`f 0` to the limit of `f` is bounded above by `C / (1 - r)`. -/
lemma dist_le_of_le_geometric_of_tendsto {a : α} (ha : tendsto f at_top (𝓝 a)) (n : ℕ) :
  dist (f n) a ≤ (C * r^n) / (1 - r) :=
begin
  have := aux_has_sum_of_le_geometric hr hu,
  convert dist_le_tsum_of_dist_le_of_tendsto _ hu ⟨_, this⟩ ha n,
  simp only [pow_add, mul_left_comm C, mul_div_right_comm],
  rw [mul_comm],
  exact (this.mul_left _).tsum_eq.symm
end

omit hr hu

variable (hu₂ : ∀ n, dist (f n) (f (n+1)) ≤ (C / 2) / 2^n)

/-- If `dist (f n) (f (n+1))` is bounded by `(C / 2) / 2^n`, then `f` is a Cauchy sequence. -/
lemma cauchy_seq_of_le_geometric_two : cauchy_seq f :=
cauchy_seq_of_dist_le_of_summable _ hu₂ $ ⟨_, has_sum_geometric_two' C⟩

/-- If `dist (f n) (f (n+1))` is bounded by `(C / 2) / 2^n`, then the distance from
`f 0` to the limit of `f` is bounded above by `C`. -/
lemma dist_le_of_le_geometric_two_of_tendsto₀ {a : α} (ha : tendsto f at_top (𝓝 a)) :
  dist (f 0) a ≤ C :=
(tsum_geometric_two' C) ▸ dist_le_tsum_of_dist_le_of_tendsto₀ _ hu₂ (summable_geometric_two' C) ha

include hu₂

/-- If `dist (f n) (f (n+1))` is bounded by `(C / 2) / 2^n`, then the distance from
`f n` to the limit of `f` is bounded above by `C / 2^n`. -/
lemma dist_le_of_le_geometric_two_of_tendsto {a : α} (ha : tendsto f at_top (𝓝 a)) (n : ℕ) :
  dist (f n) a ≤ C / 2^n :=
begin
  convert dist_le_tsum_of_dist_le_of_tendsto _ hu₂ (summable_geometric_two' C) ha n,
  simp only [add_comm n, pow_add, (div_div_eq_div_mul _ _ _).symm],
  symmetry,
  exact ((has_sum_geometric_two' C).mul_right _).tsum_eq
end

end le_geometric

section summable_le_geometric

variables [normed_group α] {r C : ℝ} {f : ℕ → α}

lemma dist_partial_sum_le_of_le_geometric (hf : ∀n, ∥f n∥ ≤ C * r^n) (n : ℕ) :
  dist (∑ i in range n, f i) (∑ i in range (n+1), f i) ≤ C * r ^ n :=
begin
  rw [sum_range_succ, dist_eq_norm, ← norm_neg],
  convert hf n,
  rw [neg_sub, add_sub_cancel]
end

/-- If `∥f n∥ ≤ C * r ^ n` for all `n : ℕ` and some `r < 1`, then the partial sums of `f` form a
Cauchy sequence. This lemma does not assume `0 ≤ r` or `0 ≤ C`. -/
lemma cauchy_seq_finset_of_geometric_bound (hr : r < 1) (hf : ∀n, ∥f n∥ ≤ C * r^n) :
  cauchy_seq (λ s : finset (ℕ), ∑ x in s, f x) :=
cauchy_seq_finset_of_norm_bounded _
  (aux_has_sum_of_le_geometric hr (dist_partial_sum_le_of_le_geometric hf)).summable hf

/-- If `∥f n∥ ≤ C * r ^ n` for all `n : ℕ` and some `r < 1`, then the partial sums of `f` are within
distance `C * r ^ n / (1 - r)` of the sum of the series. This lemma does not assume `0 ≤ r` or
`0 ≤ C`. -/
lemma norm_sub_le_of_geometric_bound_of_has_sum (hr : r < 1) (hf : ∀n, ∥f n∥ ≤ C * r^n)
  {a : α} (ha : has_sum f a) (n : ℕ) :
  ∥(∑ x in finset.range n, f x) - a∥ ≤ (C * r ^ n) / (1 - r) :=
begin
  rw ← dist_eq_norm,
  apply dist_le_of_le_geometric_of_tendsto r C hr (dist_partial_sum_le_of_le_geometric hf),
  exact ha.tendsto_sum_nat
end

end summable_le_geometric

section normed_ring_geometric
variables {R : Type*} [normed_ring R] [complete_space R]

open normed_space

/-- A geometric series in a complete normed ring is summable.
Proved above (same name, different namespace) for not-necessarily-complete normed fields. -/
lemma normed_ring.summable_geometric_of_norm_lt_1
  (x : R) (h : ∥x∥ < 1) : summable (λ (n:ℕ), x ^ n) :=
begin
  have h1 : summable (λ (n:ℕ), ∥x∥ ^ n) := summable_geometric_of_lt_1 (norm_nonneg _) h,
  refine summable_of_norm_bounded_eventually _ h1 _,
  rw nat.cofinite_eq_at_top,
  exact eventually_norm_pow_le x,
end

/-- Bound for the sum of a geometric series in a normed ring.  This formula does not assume that the
normed ring satisfies the axiom `∥1∥ = 1`. -/
lemma normed_ring.tsum_geometric_of_norm_lt_1
  (x : R) (h : ∥x∥ < 1) : ∥(∑' (n:ℕ), x ^ n)∥ ≤ ∥(1:R)∥ - 1 + (1 - ∥x∥)⁻¹ :=
begin
  rw tsum_eq_zero_add (normed_ring.summable_geometric_of_norm_lt_1 x h),
  simp only [pow_zero],
  refine le_trans (norm_add_le _ _) _,
  have : ∥(∑' (b : ℕ), (λ n, x ^ (n + 1)) b)∥ ≤ (1 - ∥x∥)⁻¹ - 1,
  { refine tsum_of_norm_bounded _ (λ b, norm_pow_le _ (nat.succ_pos b)),
    convert (has_sum_nat_add_iff' 1).mpr (has_sum_geometric_of_lt_1 (norm_nonneg x) h),
    simp },
  linarith
end

lemma geom_series_mul_neg (x : R) (h : ∥x∥ < 1) :
  (∑' (i:ℕ), x ^ i) * (1 - x) = 1 :=
begin
  have := has_sum_of_bounded_monoid_hom_of_summable
    (normed_ring.summable_geometric_of_norm_lt_1 x h) (∥1 - x∥)
    (mul_right_bound (1 - x)),
  refine tendsto_nhds_unique this.tendsto_sum_nat _,
  have : tendsto (λ (n : ℕ), 1 - x ^ n) at_top (nhds 1),
  { simpa using tendsto_const_nhds.sub
      (tendsto_pow_at_top_nhds_0_of_norm_lt_1 h) },
  convert ← this,
  ext n,
  rw [←geom_sum_mul_neg, geom_series_def, finset.sum_mul],
  simp,
end

lemma mul_neg_geom_series (x : R) (h : ∥x∥ < 1) :
  (1 - x) * (∑' (i:ℕ), x ^ i) = 1 :=
begin
  have := has_sum_of_bounded_monoid_hom_of_summable
    (normed_ring.summable_geometric_of_norm_lt_1 x h) (∥1 - x∥)
    (mul_left_bound (1 - x)),
  refine tendsto_nhds_unique this.tendsto_sum_nat _,
  have : tendsto (λ (n : ℕ), 1 - x ^ n) at_top (nhds 1),
  { simpa using tendsto_const_nhds.sub
      (tendsto_pow_at_top_nhds_0_of_norm_lt_1 h) },
  convert ← this,
  ext n,
  rw [←mul_neg_geom_sum, geom_series_def, finset.mul_sum],
  simp,
end

end normed_ring_geometric

/-! ### Positive sequences with small sums on encodable types -/

/-- For any positive `ε`, define on an encodable type a positive sequence with sum less than `ε` -/
def pos_sum_of_encodable {ε : ℝ} (hε : 0 < ε)
  (ι) [encodable ι] : {ε' : ι → ℝ // (∀ i, 0 < ε' i) ∧ ∃ c, has_sum ε' c ∧ c ≤ ε} :=
begin
  let f := λ n, (ε / 2) / 2 ^ n,
  have hf : has_sum f ε := has_sum_geometric_two' _,
  have f0 : ∀ n, 0 < f n := λ n, div_pos (half_pos hε) (pow_pos two_pos _),
  refine ⟨f ∘ encodable.encode, λ i, f0 _, _⟩,
  rcases hf.summable.comp_injective (@encodable.encode_injective ι _) with ⟨c, hg⟩,
  refine ⟨c, hg, has_sum_le_inj _ (@encodable.encode_injective ι _) _ _ hg hf⟩,
  { assume i _, exact le_of_lt (f0 _) },
  { assume n, exact le_refl _ }
end

namespace nnreal

theorem exists_pos_sum_of_encodable {ε : nnreal} (hε : 0 < ε) (ι) [encodable ι] :
  ∃ ε' : ι → nnreal, (∀ i, 0 < ε' i) ∧ ∃c, has_sum ε' c ∧ c < ε :=
let ⟨a, a0, aε⟩ := dense hε in
let ⟨ε', hε', c, hc, hcε⟩ := pos_sum_of_encodable a0 ι in
⟨ λi, ⟨ε' i, le_of_lt $ hε' i⟩, assume i, nnreal.coe_lt_coe.2 $ hε' i,
  ⟨c, has_sum_le (assume i, le_of_lt $ hε' i) has_sum_zero hc ⟩, nnreal.has_sum_coe.1 hc,
   lt_of_le_of_lt (nnreal.coe_le_coe.1 hcε) aε ⟩

end nnreal

namespace ennreal

theorem exists_pos_sum_of_encodable {ε : ennreal} (hε : 0 < ε) (ι) [encodable ι] :
  ∃ ε' : ι → nnreal, (∀ i, 0 < ε' i) ∧ (∑' i, (ε' i : ennreal)) < ε :=
begin
  rcases dense hε with ⟨r, h0r, hrε⟩,
  rcases lt_iff_exists_coe.1 hrε with ⟨x, rfl, hx⟩,
  rcases nnreal.exists_pos_sum_of_encodable (coe_lt_coe.1 h0r) ι with ⟨ε', hp, c, hc, hcr⟩,
  exact ⟨ε', hp, (ennreal.tsum_coe_eq hc).symm ▸ lt_trans (coe_lt_coe.2 hcr) hrε⟩
end

end ennreal

/-!
### Harmonic series

Here we define the harmonic series and prove some basic lemmas about it,
leading to a proof of its divergence to +∞ -/

/-- The harmonic series `1 + 1/2 + 1/3 + ... + 1/n`-/
def harmonic_series (n : ℕ) : ℝ :=
∑ i in range n, 1/(i+1 : ℝ)

lemma mono_harmonic : monotone harmonic_series :=
begin
  intros p q hpq,
  apply sum_le_sum_of_subset_of_nonneg,
  rwa range_subset,
  intros x h _,
  exact le_of_lt nat.one_div_pos_of_nat,
end

lemma half_le_harmonic_double_sub_harmonic (n : ℕ) (hn : 0 < n) :
  1/2 ≤ harmonic_series (2*n) - harmonic_series n :=
begin
  suffices : harmonic_series n + 1 / 2 ≤ harmonic_series (n + n),
  { rw two_mul,
    linarith },
  have : harmonic_series n + ∑ k in Ico n (n + n), 1/(k + 1 : ℝ) = harmonic_series (n + n) :=
    sum_range_add_sum_Ico _ (show n ≤ n+n, by linarith),
  rw [← this,  add_le_add_iff_left],
  have : ∑ k in Ico n (n + n), 1/(n+n : ℝ) = 1/2,
  { have : (n : ℝ) + n ≠ 0,
    { norm_cast, linarith },
    rw [sum_const, Ico.card],
    field_simp [this],
    ring },
  rw ← this,
  apply sum_le_sum,
  intros x hx,
  rw one_div_le_one_div,
  { exact_mod_cast nat.succ_le_of_lt (Ico.mem.mp hx).2 },
  { norm_cast, linarith },
  { exact_mod_cast nat.zero_lt_succ x }
end

lemma self_div_two_le_harmonic_two_pow (n : ℕ) : (n / 2 : ℝ) ≤ harmonic_series (2^n) :=
begin
  induction n with n hn,
  unfold harmonic_series,
  simp only [one_div, nat.cast_zero, zero_div, nat.cast_succ, sum_singleton,
    inv_one, zero_add, nat.pow_zero, range_one, zero_le_one],
  have : harmonic_series (2^n) + 1 / 2 ≤ harmonic_series (2^(n+1)),
  { have := half_le_harmonic_double_sub_harmonic (2^n) (by {apply nat.pow_pos, linarith}),
    rw [nat.mul_comm, ← nat.pow_succ] at this,
    linarith },
  apply le_trans _ this,
  rw (show (n.succ / 2 : ℝ) = (n/2 : ℝ) + (1/2), by field_simp),
  linarith,
end

/-- The harmonic series diverges to +∞ -/
theorem harmonic_tendsto_at_top : tendsto harmonic_series at_top at_top :=
begin
  suffices : tendsto (λ n : ℕ, harmonic_series (2^n)) at_top at_top, by
  { exact tendsto_at_top_of_monotone_of_subseq mono_harmonic this },
  apply tendsto_at_top_mono self_div_two_le_harmonic_two_pow,
  apply tendsto_at_top_div,
  norm_num,
  exact tendsto_coe_nat_real_at_top_at_top
end<|MERGE_RESOLUTION|>--- conflicted
+++ resolved
@@ -22,113 +22,6 @@
 lemma tendsto_norm_at_top_at_top : tendsto (norm : ℝ → ℝ) at_top at_top :=
 tendsto_abs_at_top_at_top
 
-<<<<<<< HEAD
-/-- If a function tends to infinity along a filter, then this function multiplied by a positive
-constant (on the left) also tends to infinity. The archimedean assumption is convenient to get a
-statement that works on `ℕ`, `ℤ` and `ℝ`, although not necessary (a version in ordered fields is
-given in `tendsto_at_top_mul_left'`). -/
-lemma tendsto_at_top_mul_left [decidable_linear_ordered_semiring α] [archimedean α]
-  {l : filter β} {r : α} (hr : 0 < r) {f : β → α} (hf : tendsto f l at_top) :
-  tendsto (λx, r * f x) l at_top :=
-begin
-  apply (tendsto_at_top _ _).2 (λb, _),
-  obtain ⟨n : ℕ, hn : 1 ≤ n •ℕ r⟩ := archimedean.arch 1 hr,
-  have hn' : 1 ≤ r * n, by rwa nsmul_eq_mul' at hn,
-  filter_upwards [(tendsto_at_top _ _).1 hf (n * max b 0)],
-  assume x hx,
-  calc b ≤ 1 * max b 0 : by { rw [one_mul], exact le_max_left _ _ }
-  ... ≤ (r * n) * max b 0 : mul_le_mul_of_nonneg_right hn' (le_max_right _ _)
-  ... = r * (n * max b 0) : by rw [mul_assoc]
-  ... ≤ r * f x : mul_le_mul_of_nonneg_left hx (le_of_lt hr)
-end
-
-/-- If a function tends to infinity along a filter, then this function multiplied by a positive
-constant (on the right) also tends to infinity. The archimedean assumption is convenient to get a
-statement that works on `ℕ`, `ℤ` and `ℝ`, although not necessary (a version in ordered fields is
-given in `tendsto_at_top_mul_right'`). -/
-lemma tendsto_at_top_mul_right [decidable_linear_ordered_semiring α] [archimedean α]
-  {l : filter β} {r : α} (hr : 0 < r) {f : β → α} (hf : tendsto f l at_top) :
-  tendsto (λx, f x * r) l at_top :=
-begin
-  apply (tendsto_at_top _ _).2 (λb, _),
-  obtain ⟨n : ℕ, hn : 1 ≤ n •ℕ r⟩ := archimedean.arch 1 hr,
-  have hn' : 1 ≤ (n : α) * r, by rwa nsmul_eq_mul at hn,
-  filter_upwards [(tendsto_at_top _ _).1 hf (max b 0 * n)],
-  assume x hx,
-  calc b ≤ max b 0 * 1 : by { rw [mul_one], exact le_max_left _ _ }
-  ... ≤ max b 0 * (n * r) : mul_le_mul_of_nonneg_left hn' (le_max_right _ _)
-  ... = (max b 0 * n) * r : by rw [mul_assoc]
-  ... ≤ f x * r : mul_le_mul_of_nonneg_right hx (le_of_lt hr)
-end
-
-/-- If a function tends to infinity along a filter, then this function multiplied by a positive
-constant (on the left) also tends to infinity. For a version working in `ℕ` or `ℤ`, use
-`tendsto_at_top_mul_left` instead. -/
-lemma tendsto_at_top_mul_left' [linear_ordered_field α]
-  {l : filter β} {r : α} (hr : 0 < r) {f : β → α} (hf : tendsto f l at_top) :
-  tendsto (λx, r * f x) l at_top :=
-begin
-  apply (tendsto_at_top _ _).2 (λb, _),
-  filter_upwards [(tendsto_at_top _ _).1 hf (b/r)],
-  assume x hx,
-  simpa [div_le_iff' hr] using hx
-end
-
-/-- If a function tends to infinity along a filter, then this function multiplied by a positive
-constant (on the right) also tends to infinity. For a version working in `ℕ` or `ℤ`, use
-`tendsto_at_top_mul_right` instead. -/
-lemma tendsto_at_top_mul_right' [linear_ordered_field α]
-  {l : filter β} {r : α} (hr : 0 < r) {f : β → α} (hf : tendsto f l at_top) :
-  tendsto (λx, f x * r) l at_top :=
-by simpa [mul_comm] using tendsto_at_top_mul_left' hr hf
-
-/-- If a function tends to infinity along a filter, then this function divided by a positive
-constant also tends to infinity. -/
-lemma tendsto_at_top_div [linear_ordered_field α]
-  {l : filter β} {r : α} (hr : 0 < r) {f : β → α} (hf : tendsto f l at_top) :
-  tendsto (λx, f x / r) l at_top :=
-tendsto_at_top_mul_right' (inv_pos.2 hr) hf
-
-/-- The function `x ↦ x⁻¹` tends to `+∞` on the right of `0`. -/
-lemma tendsto_inv_zero_at_top [discrete_linear_ordered_field α] [topological_space α]
-  [order_topology α] : tendsto (λx:α, x⁻¹) (𝓝[set.Ioi (0:α)] 0) at_top :=
-begin
-  apply (tendsto_at_top _ _).2 (λb, _),
-  refine mem_nhds_within_Ioi_iff_exists_Ioo_subset.2 ⟨(max b 1)⁻¹, by simp [zero_lt_one], λx hx, _⟩,
-  calc b ≤ max b 1 : le_max_left _ _
-  ... ≤ x⁻¹ : begin
-    apply (le_inv _ hx.1).2 (le_of_lt hx.2),
-    exact lt_of_lt_of_le zero_lt_one (le_max_right _ _)
-  end
-end
-
-/-- The function `r ↦ r⁻¹` tends to `0` on the right as `r → +∞`. -/
-lemma tendsto_inv_at_top_zero' [discrete_linear_ordered_field α] [topological_space α]
-  [order_topology α] : tendsto (λr:α, r⁻¹) at_top (𝓝[set.Ioi (0:α)] 0) :=
-begin
-  assume s hs,
-  rw mem_nhds_within_Ioi_iff_exists_Ioc_subset at hs,
-  rcases hs with ⟨C, C0, hC⟩,
-  change 0 < C at C0,
-  refine filter.mem_map.2 (mem_sets_of_superset (mem_at_top C⁻¹) (λ x hx, hC _)),
-  have : 0 < x, from lt_of_lt_of_le (inv_pos.2 C0) hx,
-  exact ⟨inv_pos.2 this, (inv_le C0 this).1 hx⟩
-end
-
-lemma tendsto_inv_at_top_zero [discrete_linear_ordered_field α] [topological_space α]
-  [order_topology α] : tendsto (λr:α, r⁻¹) at_top (𝓝 0) :=
-tendsto_inv_at_top_zero'.mono_right inf_le_left
-
-lemma tendsto.inv_tendsto_at_top [discrete_linear_ordered_field α] [topological_space α] [order_topology α]
-  {l : filter β} {f : β → α} (h : tendsto f l at_top) : tendsto (f⁻¹) l (𝓝 0) :=
-tendsto_inv_at_top_zero.comp h
-
-lemma tendsto.inv_tendsto_zero [discrete_linear_ordered_field α] [topological_space α] [order_topology α]
-  {l : filter β} {f : β → α} (h : tendsto f l (𝓝[set.Ioi 0] 0)) : tendsto (f⁻¹) l at_top :=
-tendsto_inv_zero_at_top.comp h
-
-=======
->>>>>>> ed07cac5
 lemma summable_of_absolute_convergence_real {f : ℕ → ℝ} :
   (∃r, tendsto (λn, (∑ i in range n, abs (f i))) at_top (𝓝 r)) → summable f
 | ⟨r, hr⟩ :=
