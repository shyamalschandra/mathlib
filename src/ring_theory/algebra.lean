/-
Copyright (c) 2018 Kenny Lau. All rights reserved.
Released under Apache 2.0 license as described in the file LICENSE.
Authors: Kenny Lau, Yury Kudryashov
-/
import data.matrix.basic
import linear_algebra.tensor_product
import data.equiv.ring

/-!
# Algebra over Commutative Semiring (under category)

In this file we define algebra over commutative (semi)rings, algebra homomorphisms `alg_hom`,
algebra equivalences `alg_equiv`, and `subalgebra`s. We also define usual operations on `alg_hom`s
(`id`, `comp`) and subalgebras (`map`, `comap`).

## Notations

* `A →ₐ[R] B` : `R`-algebra homomorphism from `A` to `B`.
* `A ≃ₐ[R] B` : `R`-algebra equivalence from `A` to `B`.
-/
noncomputable theory

universes u v w u₁ v₁

open_locale tensor_product big_operators

section prio
-- We set this priority to 0 later in this file
set_option default_priority 200 -- see Note [default priority]
/-- The category of R-algebras where R is a commutative
ring is the under category R ↓ CRing. In the categorical
setting we have a forgetful functor R-Alg ⥤ R-Mod.
However here it extends module in order to preserve
definitional equality in certain cases. -/
@[nolint has_inhabited_instance]
class algebra (R : Type u) (A : Type v) [comm_semiring R] [semiring A]
  extends has_scalar R A, R →+* A :=
(commutes' : ∀ r x, to_fun r * x = x * to_fun r)
(smul_def' : ∀ r x, r • x = to_fun r * x)
end prio

/-- Embedding `R →+* A` given by `algebra` structure. -/
def algebra_map (R : Type u) (A : Type v) [comm_semiring R] [semiring A] [algebra R A] : R →+* A :=
algebra.to_ring_hom

/-- Creating an algebra from a morphism to the center of a semiring. -/
def ring_hom.to_algebra' {R S} [comm_semiring R] [semiring S] (i : R →+* S)
  (h : ∀ c x, i c * x = x * i c) :
  algebra R S :=
{ smul := λ c x, i c * x,
  commutes' := h,
  smul_def' := λ c x, rfl,
  .. i}

/-- Creating an algebra from a morphism to a commutative semiring. -/
def ring_hom.to_algebra {R S} [comm_semiring R] [comm_semiring S] (i : R →+* S) :
  algebra R S :=
i.to_algebra' $ λ _, mul_comm _

namespace algebra

variables {R : Type u} {S : Type v} {A : Type w}

/-- Let `R` be a commutative semiring, let `A` be a semiring with a `semimodule R` structure.
If `(r • 1) * x = x * (r • 1) = r • x` for all `r : R` and `x : A`, then `A` is an `algebra`
over `R`. -/
def of_semimodule' [comm_semiring R] [semiring A] [semimodule R A]
  (h₁ : ∀ (r : R) (x : A), (r • 1) * x = r • x)
  (h₂ : ∀ (r : R) (x : A), x * (r • 1) = r • x) : algebra R A :=
{ to_fun := λ r, r • 1,
  map_one' := one_smul _ _,
  map_mul' := λ r₁ r₂, by rw [h₁, mul_smul],
  map_zero' := zero_smul _ _,
  map_add' := λ r₁ r₂, add_smul r₁ r₂ 1,
  commutes' := λ r x, by simp only [h₁, h₂],
  smul_def' := λ r x, by simp only [h₁] }

/-- Let `R` be a commutative semiring, let `A` be a semiring with a `semimodule R` structure.
If `(r • x) * y = x * (r • y) = r • (x * y)` for all `r : R` and `x y : A`, then `A`
is an `algebra` over `R`. -/
def of_semimodule [comm_semiring R] [semiring A] [semimodule R A]
  (h₁ : ∀ (r : R) (x y : A), (r • x) * y = r • (x * y))
  (h₂ : ∀ (r : R) (x y : A), x * (r • y) = r • (x * y)) : algebra R A :=
of_semimodule' (λ r x, by rw [h₁, one_mul]) (λ r x, by rw [h₂, mul_one])

section semiring

variables [comm_semiring R] [comm_semiring S] [semiring A] [algebra R A]

lemma smul_def'' (r : R) (x : A) : r • x = algebra_map R A r * x :=
algebra.smul_def' r x

@[priority 200] -- see Note [lower instance priority]
instance to_semimodule : semimodule R A :=
{ one_smul := by simp [smul_def''],
  mul_smul := by simp [smul_def'', mul_assoc],
  smul_add := by simp [smul_def'', mul_add],
  smul_zero := by simp [smul_def''],
  add_smul := by simp [smul_def'', add_mul],
  zero_smul := by simp [smul_def''] }

-- from now on, we don't want to use the following instance anymore
attribute [instance, priority 0] algebra.to_has_scalar

lemma smul_def (r : R) (x : A) : r • x = algebra_map R A r * x :=
algebra.smul_def' r x

theorem commutes (r : R) (x : A) : algebra_map R A r * x = x * algebra_map R A r :=
algebra.commutes' r x

theorem left_comm (r : R) (x y : A) : x * (algebra_map R A r * y) = algebra_map R A r * (x * y) :=
by rw [← mul_assoc, ← commutes, mul_assoc]

@[simp] lemma mul_smul_comm (s : R) (x y : A) :
  x * (s • y) = s • (x * y) :=
by rw [smul_def, smul_def, left_comm]

@[simp] lemma smul_mul_assoc (r : R) (x y : A) :
  (r • x) * y = r • (x * y) :=
by rw [smul_def, smul_def, mul_assoc]

end semiring

-- TODO (semimodule linear maps): once we have them, port next section to semirings

section ring

variables [comm_ring R] [ring A] [algebra R A]

/-- Creating an algebra from a subring. This is the dual of ring extension. -/
instance of_subring (S : set R) [is_subring S] : algebra S R :=
ring_hom.to_algebra ⟨coe, rfl, λ _ _, rfl, rfl, λ _ _, rfl⟩

variables (R A)
/-- The multiplication in an algebra is a bilinear map. -/
def lmul : A →ₗ A →ₗ A :=
linear_map.mk₂ R (*)
  (λ x y z, add_mul x y z)
  (λ c x y, by rw [smul_def, smul_def, mul_assoc _ x y])
  (λ x y z, mul_add x y z)
  (λ c x y, by rw [smul_def, smul_def, left_comm])

/-- The multiplication on the left in an algebra is a linear map. -/
def lmul_left (r : A) : A →ₗ A :=
lmul R A r

/-- The multiplication on the right in an algebra is a linear map. -/
def lmul_right (r : A) : A →ₗ A :=
(lmul R A).flip r

variables {R A}

@[simp] lemma lmul_apply (p q : A) : lmul R A p q = p * q := rfl
@[simp] lemma lmul_left_apply (p q : A) : lmul_left R A p q = p * q := rfl
@[simp] lemma lmul_right_apply (p q : A) : lmul_right R A p q = q * p := rfl

end ring

end algebra

instance module.endomorphism_algebra (R : Type u) (M : Type v)
  [comm_ring R] [add_comm_group M] [module R M] : algebra R (M →ₗ[R] M) :=
{ to_fun    := λ r, r • linear_map.id,
  map_one' := one_smul _ _,
  map_zero' := zero_smul _ _,
  map_add' := λ r₁ r₂, add_smul _ _ _,
  map_mul' := λ r₁ r₂, by { ext x, simp [mul_smul] },
  commutes' := by { intros, ext, simp },
  smul_def' := by { intros, ext, simp } }

instance matrix_algebra (n : Type u) (R : Type v)
  [fintype n] [decidable_eq n] [comm_semiring R] : algebra R (matrix n n R) :=
{ to_fun    := λ r, r • 1,
  map_one'  := one_smul _ _,
  map_mul'  := λ r₁ r₂, by { ext, simp [mul_assoc] },
  map_zero' :=  zero_smul _ _,
  map_add'  := λ _ _, add_smul _ _ _,
  commutes' := by { intros, simp },
  smul_def' := by { intros, simp } }

set_option old_structure_cmd true
/-- Defining the homomorphism in the category R-Alg. -/
@[nolint has_inhabited_instance]
structure alg_hom (R : Type u) (A : Type v) (B : Type w)
  [comm_semiring R] [semiring A] [semiring B] [algebra R A] [algebra R B] extends ring_hom A B :=
(commutes' : ∀ r : R, to_fun (algebra_map R A r) = algebra_map R B r)

run_cmd tactic.add_doc_string `alg_hom.to_ring_hom "Reinterpret an `alg_hom` as a `ring_hom`"

infixr ` →ₐ `:25 := alg_hom _
notation A ` →ₐ[`:25 R `] ` B := alg_hom R A B

namespace alg_hom

variables {R : Type u} {A : Type v} {B : Type w} {C : Type u₁} {D : Type v₁}

section semiring

variables [comm_semiring R] [semiring A] [semiring B] [semiring C] [semiring D]
variables [algebra R A] [algebra R B] [algebra R C] [algebra R D]

instance : has_coe_to_fun (A →ₐ[R] B) := ⟨_, λ f, f.to_fun⟩

instance coe_ring_hom : has_coe (A →ₐ[R] B) (A →+* B) := ⟨alg_hom.to_ring_hom⟩

instance coe_monoid_hom : has_coe (A →ₐ[R] B) (A →* B) := ⟨λ f, ↑(f : A →+* B)⟩

instance coe_add_monoid_hom : has_coe (A →ₐ[R] B) (A →+ B) := ⟨λ f, ↑(f : A →+* B)⟩

@[simp, norm_cast] lemma coe_mk {f : A → B} (h₁ h₂ h₃ h₄ h₅) :
  ⇑(⟨f, h₁, h₂, h₃, h₄, h₅⟩ : A →ₐ[R] B) = f := rfl

@[simp, norm_cast] lemma coe_to_ring_hom (f : A →ₐ[R] B) : ⇑(f : A →+* B) = f := rfl

-- as `simp` can already prove this lemma, it is not tagged with the `simp` attribute.
@[norm_cast] lemma coe_to_monoid_hom (f : A →ₐ[R] B) : ⇑(f : A →* B) = f := rfl

-- as `simp` can already prove this lemma, it is not tagged with the `simp` attribute.
@[norm_cast] lemma coe_to_add_monoid_hom (f : A →ₐ[R] B) : ⇑(f : A →+ B) = f := rfl

variables (φ : A →ₐ[R] B)

theorem coe_fn_inj ⦃φ₁ φ₂ : A →ₐ[R] B⦄ (H : ⇑φ₁ = φ₂) : φ₁ = φ₂ :=
by { cases φ₁, cases φ₂, congr, exact H }

theorem coe_ring_hom_inj : function.injective (coe : (A →ₐ[R] B) → (A →+* B)) :=
λ φ₁ φ₂ H, coe_fn_inj $ show ((φ₁ : (A →+* B)) : A → B) = ((φ₂ : (A →+* B)) : A → B),
  from congr_arg _ H

theorem coe_monoid_hom_inj : function.injective (coe : (A →ₐ[R] B)  → (A →* B)) :=
ring_hom.coe_monoid_hom_inj.comp coe_ring_hom_inj

theorem coe_add_monoid_hom_inj : function.injective (coe : (A →ₐ[R] B)  → (A →+ B)) :=
ring_hom.coe_add_monoid_hom_inj.comp coe_ring_hom_inj

@[ext]
theorem ext {φ₁ φ₂ : A →ₐ[R] B} (H : ∀ x, φ₁ x = φ₂ x) : φ₁ = φ₂ :=
coe_fn_inj $ funext H

theorem ext_iff {φ₁ φ₂ : A →ₐ[R] B} : φ₁ = φ₂ ↔ ∀ x, φ₁ x = φ₂ x :=
⟨by { rintro rfl x, refl }, ext⟩

<<<<<<< HEAD
=======
@[simp]
>>>>>>> 0736c95c
theorem commutes (r : R) : φ (algebra_map R A r) = algebra_map R B r := φ.commutes' r

theorem comp_algebra_map : φ.to_ring_hom.comp (algebra_map R A) = algebra_map R B :=
ring_hom.ext $ φ.commutes

@[simp] lemma map_add (r s : A) : φ (r + s) = φ r + φ s :=
φ.to_ring_hom.map_add r s

@[simp] lemma map_zero : φ 0 = 0 :=
φ.to_ring_hom.map_zero

@[simp] lemma map_mul (x y) : φ (x * y) = φ x * φ y :=
φ.to_ring_hom.map_mul x y

@[simp] lemma map_one : φ 1 = 1 :=
φ.to_ring_hom.map_one

@[simp] lemma map_smul (r : R) (x : A) : φ (r • x) = r • φ x :=
by simp only [algebra.smul_def, map_mul, commutes]

@[simp] lemma map_pow (x : A) (n : ℕ) : φ (x ^ n) = (φ x) ^ n :=
φ.to_ring_hom.map_pow x n

lemma map_sum {ι : Type*} (f : ι → A) (s : finset ι) :
  φ (∑ x in s, f x) = ∑ x in s, φ (f x) :=
φ.to_ring_hom.map_sum f s

section

variables (R A)
/-- Identity map as an `alg_hom`. -/
protected def id : A →ₐ[R] A :=
{ commutes' := λ _, rfl,
  ..ring_hom.id A  }

end

@[simp] lemma id_apply (p : A) : alg_hom.id R A p = p := rfl

/-- Composition of algebra homeomorphisms. -/
def comp (φ₁ : B →ₐ[R] C) (φ₂ : A →ₐ[R] B) : A →ₐ[R] C :=
{ commutes' := λ r : R, by rw [← φ₁.commutes, ← φ₂.commutes]; refl,
  .. φ₁.to_ring_hom.comp ↑φ₂ }

@[simp] lemma comp_apply (φ₁ : B →ₐ[R] C) (φ₂ : A →ₐ[R] B) (p : A) :
  φ₁.comp φ₂ p = φ₁ (φ₂ p) := rfl

@[simp] theorem comp_id : φ.comp (alg_hom.id R A) = φ :=
ext $ λ x, rfl

@[simp] theorem id_comp : (alg_hom.id R B).comp φ = φ :=
ext $ λ x, rfl

theorem comp_assoc (φ₁ : C →ₐ[R] D) (φ₂ : B →ₐ[R] C) (φ₃ : A →ₐ[R] B) :
  (φ₁.comp φ₂).comp φ₃ = φ₁.comp (φ₂.comp φ₃) :=
ext $ λ x, rfl

end semiring

section comm_semiring

variables [comm_semiring R] [comm_semiring A] [comm_semiring B]
variables [algebra R A] [algebra R B]

variables (φ : A →ₐ[R] B)

lemma map_prod {ι : Type*} (f : ι → A) (s : finset ι) :
  φ (∏ x in s, f x) = ∏ x in s, φ (f x) :=
φ.to_ring_hom.map_prod f s

end comm_semiring

variables [comm_ring R] [ring A] [ring B] [ring C]
variables [algebra R A] [algebra R B] [algebra R C] (φ : A →ₐ[R] B)

@[simp] lemma map_neg (x) : φ (-x) = -φ x :=
φ.to_ring_hom.map_neg x

@[simp] lemma map_sub (x y) : φ (x - y) = φ x - φ y :=
φ.to_ring_hom.map_sub x y

/-- R-Alg ⥤ R-Mod -/
def to_linear_map : A →ₗ B :=
{ to_fun := φ,
  map_add' := φ.map_add,
  map_smul' := φ.map_smul }

@[simp] lemma to_linear_map_apply (p : A) : φ.to_linear_map p = φ p := rfl

theorem to_linear_map_inj {φ₁ φ₂ : A →ₐ[R] B} (H : φ₁.to_linear_map = φ₂.to_linear_map) : φ₁ = φ₂ :=
ext $ λ x, show φ₁.to_linear_map x = φ₂.to_linear_map x, by rw H

@[simp] lemma comp_to_linear_map (f : A →ₐ[R] B) (g : B →ₐ[R] C) :
  (g.comp f).to_linear_map = g.to_linear_map.comp f.to_linear_map := rfl

end alg_hom

set_option old_structure_cmd true
/-- An equivalence of algebras is an equivalence of rings commuting with the actions of scalars. -/
structure alg_equiv (R : Type u) (A : Type v) (B : Type w)
  [comm_semiring R] [semiring A] [semiring B] [algebra R A] [algebra R B]
  extends A ≃ B, A ≃* B, A ≃+ B, A ≃+* B :=
(commutes' : ∀ r : R, to_fun (algebra_map R A r) = algebra_map R B r)

attribute [nolint doc_blame] alg_equiv.to_ring_equiv
attribute [nolint doc_blame] alg_equiv.to_equiv
attribute [nolint doc_blame] alg_equiv.to_add_equiv
attribute [nolint doc_blame] alg_equiv.to_mul_equiv

notation A ` ≃ₐ[`:50 R `] ` A' := alg_equiv R A A'

namespace alg_equiv

variables {R : Type u} {A₁ : Type v} {A₂ : Type w} {A₃ : Type u₁}
variables [comm_semiring R] [semiring A₁] [semiring A₂] [semiring A₃]
variables [algebra R A₁] [algebra R A₂] [algebra R A₃]

instance : has_coe_to_fun (A₁ ≃ₐ[R] A₂) := ⟨_, alg_equiv.to_fun⟩

@[ext]
lemma ext {f g : A₁ ≃ₐ[R] A₂} (h : ∀ a, f a = g a) : f = g :=
begin
  have h₁ : f.to_equiv = g.to_equiv := equiv.ext h,
  cases f, cases g, congr,
  { exact (funext h) },
  { exact congr_arg equiv.inv_fun h₁ }
end

lemma coe_fun_injective : @function.injective (A₁ ≃ₐ[R] A₂) (A₁ → A₂) (λ e, (e : A₁ → A₂)) :=
begin
  intros f g w,
  ext,
  exact congr_fun w a,
end

instance has_coe_to_ring_equiv : has_coe (A₁ ≃ₐ[R] A₂) (A₁ ≃+* A₂) := ⟨alg_equiv.to_ring_equiv⟩

@[simp] lemma mk_apply {to_fun inv_fun left_inv right_inv map_mul map_add commutes a} :
  (⟨to_fun, inv_fun, left_inv, right_inv, map_mul, map_add, commutes⟩ : A₁ ≃ₐ[R] A₂) a = to_fun a :=
rfl

@[simp] lemma to_fun_apply {e : A₁ ≃ₐ[R] A₂} {a : A₁} : e.to_fun a = e a := rfl

@[simp, norm_cast] lemma coe_ring_equiv (e : A₁ ≃ₐ[R] A₂) : ((e : A₁ ≃+* A₂) : A₁ → A₂) = e := rfl

lemma coe_ring_equiv_injective : function.injective (λ e : A₁ ≃ₐ[R] A₂, (e : A₁ ≃+* A₂)) :=
begin
  intros f g w,
  ext,
  replace w : ((f : A₁ ≃+* A₂) : A₁ → A₂) = ((g : A₁ ≃+* A₂) : A₁ → A₂) :=
    congr_arg (λ e : A₁ ≃+* A₂, (e : A₁ → A₂)) w,
  exact congr_fun w a,
end

@[simp] lemma map_add (e : A₁ ≃ₐ[R] A₂) : ∀ x y, e (x + y) = e x + e y := e.to_add_equiv.map_add

@[simp] lemma map_zero (e : A₁ ≃ₐ[R] A₂) : e 0 = 0 := e.to_add_equiv.map_zero

@[simp] lemma map_mul (e : A₁ ≃ₐ[R] A₂) : ∀ x y, e (x * y) = (e x) * (e y) := e.to_mul_equiv.map_mul

@[simp] lemma map_one (e : A₁ ≃ₐ[R] A₂) : e 1 = 1 := e.to_mul_equiv.map_one

@[simp] lemma commutes (e : A₁ ≃ₐ[R] A₂) : ∀ (r : R), e (algebra_map R A₁ r) = algebra_map R A₂ r :=
  e.commutes'

@[simp] lemma map_neg {A₁ : Type v} {A₂ : Type w}
  [ring A₁] [ring A₂] [algebra R A₁] [algebra R A₂] (e : A₁ ≃ₐ[R] A₂) :
  ∀ x, e (-x) = -(e x) := e.to_add_equiv.map_neg

@[simp] lemma map_sub {A₁ : Type v} {A₂ : Type w}
  [ring A₁] [ring A₂] [algebra R A₁] [algebra R A₂] (e : A₁ ≃ₐ[R] A₂) :
  ∀ x y, e (x - y) = e x - e y := e.to_add_equiv.map_sub

instance has_coe_to_alg_hom : has_coe (A₁ ≃ₐ[R] A₂) (A₁ →ₐ[R] A₂) :=
  ⟨λ e, { map_one' := e.map_one, map_zero' := e.map_zero, ..e }⟩

@[simp, norm_cast] lemma coe_alg_hom (e : A₁ ≃ₐ[R] A₂) : ((e : A₁ →ₐ[R] A₂) : A₁ → A₂) = e :=
  rfl

lemma injective (e : A₁ ≃ₐ[R] A₂) : function.injective e := e.to_equiv.injective

lemma surjective (e : A₁ ≃ₐ[R] A₂) : function.surjective e := e.to_equiv.surjective

lemma bijective (e : A₁ ≃ₐ[R] A₂) : function.bijective e := e.to_equiv.bijective

instance : has_one (A₁ ≃ₐ[R] A₁) := ⟨{commutes' := λ r, rfl, ..(1 : A₁ ≃+* A₁)}⟩

instance : inhabited (A₁ ≃ₐ[R] A₁) := ⟨1⟩

/-- Algebra equivalences are reflexive. -/
@[refl]
def refl : A₁ ≃ₐ[R] A₁ := 1

@[simp] lemma coe_refl : (@refl R A₁ _ _ _ : A₁ →ₐ[R] A₁) = alg_hom.id R A₁ :=
alg_hom.ext (λ x, rfl)

/-- Algebra equivalences are symmetric. -/
@[symm]
def symm (e : A₁ ≃ₐ[R] A₂) : A₂ ≃ₐ[R] A₁ :=
{ commutes' := λ r, by { rw ←e.to_ring_equiv.symm_apply_apply (algebra_map R A₁ r), congr,
                         change _ = e _, rw e.commutes, },
  ..e.to_ring_equiv.symm, }

@[simp] lemma inv_fun_apply {e : A₁ ≃ₐ[R] A₂} {a : A₂} : e.inv_fun a = e.symm a := rfl

/-- Algebra equivalences are transitive. -/
@[trans]
def trans (e₁ : A₁ ≃ₐ[R] A₂) (e₂ : A₂ ≃ₐ[R] A₃) : A₁ ≃ₐ[R] A₃ :=
{ commutes' := λ r, show e₂.to_fun (e₁.to_fun _) = _, by rw [e₁.commutes', e₂.commutes'],
  ..(e₁.to_ring_equiv.trans e₂.to_ring_equiv), }

@[simp] lemma apply_symm_apply (e : A₁ ≃ₐ[R] A₂) : ∀ x, e (e.symm x) = x :=
  e.to_equiv.apply_symm_apply

@[simp] lemma symm_apply_apply (e : A₁ ≃ₐ[R] A₂) : ∀ x, e.symm (e x) = x :=
  e.to_equiv.symm_apply_apply

@[simp] lemma comp_symm (e : A₁ ≃ₐ[R] A₂) :
  alg_hom.comp (e : A₁ →ₐ[R] A₂) ↑e.symm = alg_hom.id R A₂ :=
by { ext, simp }

@[simp] lemma symm_comp (e : A₁ ≃ₐ[R] A₂) :
  alg_hom.comp ↑e.symm (e : A₁ →ₐ[R] A₂) = alg_hom.id R A₁ :=
by { ext, simp }

/-- If an algebra morphism has an inverse, it is a algebra isomorphism. -/
def of_alg_hom (f : A₁ →ₐ[R] A₂) (g : A₂ →ₐ[R] A₁) (h₁ : f.comp g = alg_hom.id R A₂) (h₂ : g.comp f = alg_hom.id R A₁) : A₁ ≃ₐ[R] A₂ :=
{ inv_fun   := g,
  left_inv  := alg_hom.ext_iff.1 h₂,
  right_inv := alg_hom.ext_iff.1 h₁,
  ..f }

end alg_equiv

namespace algebra

variables (R : Type u) (S : Type v) (A : Type w)
include R S A

/-- `comap R S A` is a type alias for `A`, and has an R-algebra structure defined on it
  when `algebra R S` and `algebra S A`. -/
/- This is done to avoid a type class search with meta-variables `algebra R ?m_1` and
    `algebra ?m_1 A -/
/- The `nolint` attribute is added because it has unused arguments `R` and `S`, but these are necessary for synthesizing the
     appropriate type classes -/
@[nolint unused_arguments]
def comap : Type w := A

instance comap.inhabited [h : inhabited A] : inhabited (comap R S A) := h
instance comap.semiring [h : semiring A] : semiring (comap R S A) := h
instance comap.ring [h : ring A] : ring (comap R S A) := h
instance comap.comm_semiring [h : comm_semiring A] : comm_semiring (comap R S A) := h
instance comap.comm_ring [h : comm_ring A] : comm_ring (comap R S A) := h

instance comap.algebra' [comm_semiring S] [semiring A] [h : algebra S A] :
  algebra S (comap R S A) := h

/-- Identity homomorphism `A →ₐ[S] comap R S A`. -/
def comap.to_comap [comm_semiring S] [semiring A] [algebra S A] :
  A →ₐ[S] comap R S A := alg_hom.id S A
/-- Identity homomorphism `comap R S A →ₐ[S] A`. -/
def comap.of_comap [comm_semiring S] [semiring A] [algebra S A] :
  comap R S A →ₐ[S] A := alg_hom.id S A

variables [comm_semiring R] [comm_semiring S] [semiring A] [algebra R S] [algebra S A]

/-- `R ⟶ S` induces `S-Alg ⥤ R-Alg` -/
instance comap.algebra : algebra R (comap R S A) :=
{ smul := λ r x, (algebra_map R S r • x : A),
  commutes' := λ r x, algebra.commutes _ _,
  smul_def' := λ _ _, algebra.smul_def _ _,
  .. (algebra_map S A).comp (algebra_map R S) }

/-- Embedding of `S` into `comap R S A`. -/
def to_comap : S →ₐ[R] comap R S A :=
{ commutes' := λ r, rfl,
  .. algebra_map S A }

theorem to_comap_apply (x) : to_comap R S A x = algebra_map S A x := rfl

end algebra

namespace alg_hom

variables {R : Type u} {S : Type v} {A : Type w} {B : Type u₁}
variables [comm_semiring R] [comm_semiring S] [semiring A] [semiring B]
variables [algebra R S] [algebra S A] [algebra S B] (φ : A →ₐ[S] B)
include R

/-- R ⟶ S induces S-Alg ⥤ R-Alg -/
def comap : algebra.comap R S A →ₐ[R] algebra.comap R S B :=
{ commutes' := λ r, φ.commutes (algebra_map R S r)
  ..φ }

end alg_hom

namespace rat

instance algebra_rat {α} [division_ring α] [char_zero α] : algebra ℚ α :=
(rat.cast_hom α).to_algebra' $ λ r x, r.cast_commute x

end rat

/-- A subalgebra is a subring that includes the range of `algebra_map`. -/
structure subalgebra (R : Type u) (A : Type v)
  [comm_ring R] [ring A] [algebra R A] : Type v :=
(carrier : set A) [subring : is_subring carrier]
(range_le' : set.range (algebra_map R A) ≤ carrier)

namespace subalgebra

variables {R : Type u} {A : Type v}
variables [comm_ring R] [ring A] [algebra R A]
include R

instance : has_coe (subalgebra R A) (set A) :=
⟨λ S, S.carrier⟩

lemma range_le (S : subalgebra R A) : set.range (algebra_map R A) ≤ S := S.range_le'

instance : has_mem A (subalgebra R A) :=
⟨λ x S, x ∈ (S : set A)⟩

variables {A}
theorem mem_coe {x : A} {s : subalgebra R A} : x ∈ (s : set A) ↔ x ∈ s :=
iff.rfl

@[ext] theorem ext {S T : subalgebra R A}
  (h : ∀ x : A, x ∈ S ↔ x ∈ T) : S = T :=
by cases S; cases T; congr; ext x; exact h x

theorem ext_iff {S T : subalgebra R A} : S = T ↔ ∀ x : A, x ∈ S ↔ x ∈ T :=
⟨λ h x, by rw h, ext⟩

variables (S : subalgebra R A)

instance : is_subring (S : set A) := S.subring
instance : ring S := @@subtype.ring _ S.is_subring
instance : inhabited S := ⟨0⟩
instance (R : Type u) (A : Type v) [comm_ring R] [comm_ring A]
  [algebra R A] (S : subalgebra R A) : comm_ring S := @@subtype.comm_ring _ S.is_subring

instance algebra : algebra R S :=
{ smul := λ (c:R) x, ⟨c • x.1,
    by rw algebra.smul_def; exact @@is_submonoid.mul_mem _ S.2.2 (S.3 ⟨c, rfl⟩) x.2⟩,
  commutes' := λ c x, subtype.eq $ algebra.commutes _ _,
  smul_def' := λ c x, subtype.eq $ algebra.smul_def _ _,
  .. (algebra_map R A).cod_restrict S $ λ x, S.range_le ⟨x, rfl⟩ }

instance to_algebra (R : Type u) (A : Type v) [comm_ring R] [comm_ring A]
  [algebra R A] (S : subalgebra R A) : algebra S A :=
algebra.of_subring _

/-- Embedding of a subalgebra into the algebra. -/
def val : S →ₐ[R] A :=
by refine_struct { to_fun := subtype.val }; intros; refl

/-- Convert a `subalgebra` to `submodule` -/
def to_submodule : submodule R A :=
{ carrier := S,
  zero_mem' := (0:S).2,
  add_mem' := λ x y hx hy, (⟨x, hx⟩ + ⟨y, hy⟩ : S).2,
  smul_mem' := λ c x hx, (algebra.smul_def c x).symm ▸
    (⟨algebra_map R A c, S.range_le ⟨c, rfl⟩⟩ * ⟨x, hx⟩:S).2 }

instance coe_to_submodule : has_coe (subalgebra R A) (submodule R A) :=
⟨to_submodule⟩

instance to_submodule.is_subring : is_subring ((S : submodule R A) : set A) := S.2

instance : partial_order (subalgebra R A) :=
{ le := λ S T, (S : set A) ≤ (T : set A),
  le_refl := λ _, le_refl _,
  le_trans := λ _ _ _, le_trans,
  le_antisymm := λ S T hst hts, ext $ λ x, ⟨@hst x, @hts x⟩ }

/-- Reinterpret an `S`-subalgebra as an `R`-subalgebra in `comap R S A`. -/
def comap {R : Type u} {S : Type v} {A : Type w}
  [comm_ring R] [comm_ring S] [ring A] [algebra R S] [algebra S A]
  (iSB : subalgebra S A) : subalgebra R (algebra.comap R S A) :=
{ carrier := (iSB : set A),
  subring := iSB.is_subring,
  range_le' := λ a ⟨r, hr⟩, hr ▸ iSB.range_le ⟨_, rfl⟩ }

/-- If `S` is an `R`-subalgebra of `A` and `T` is an `S`-subalgebra of `A`,
then `T` is an `R`-subalgebra of `A`. -/
def under {R : Type u} {A : Type v} [comm_ring R] [comm_ring A]
  {i : algebra R A} (S : subalgebra R A)
  (T : subalgebra S A) : subalgebra R A :=
{ carrier := T,
  range_le' := (λ a ⟨r, hr⟩, hr ▸ T.range_le ⟨⟨algebra_map R A r, S.range_le ⟨r, rfl⟩⟩, rfl⟩) }

lemma mul_mem (A' : subalgebra R A) (x y : A) :
  x ∈ A' → y ∈ A' → x * y ∈ A' := @is_submonoid.mul_mem A _ A' _ x y

end subalgebra

namespace alg_hom

variables {R : Type u} {A : Type v} {B : Type w}
variables [comm_ring R] [ring A] [ring B] [algebra R A] [algebra R B]
variables (φ : A →ₐ[R] B)

/-- Range of an `alg_hom` as a subalgebra. -/
protected def range (φ : A →ₐ[R] B) : subalgebra R B :=
begin
  haveI : is_subring (set.range φ) := show is_subring (set.range φ.to_ring_hom), by apply_instance,
  exact ⟨set.range φ, λ y ⟨r, hr⟩, ⟨algebra_map R A r, hr ▸ φ.commutes r⟩⟩
end

end alg_hom

namespace algebra

variables (R : Type u) (A : Type v)

variables [comm_semiring R] [semiring A] [algebra R A]

instance id : algebra R R := (ring_hom.id R).to_algebra

namespace id

@[simp] lemma map_eq_self (x : R) : algebra_map R R x = x := rfl

@[simp] lemma smul_eq_mul (x y : R) : x • y = x * y := rfl

end id

/-- `algebra_map` as an `alg_hom`. -/
def of_id : R →ₐ[R] A :=
{ commutes' := λ _, rfl, .. algebra_map R A }
variables {R}

theorem of_id_apply (r) : of_id R A r = algebra_map R A r := rfl

end algebra

namespace algebra

variables (R : Type u) {A : Type v} [comm_ring R] [ring A] [algebra R A]

/-- The minimal subalgebra that includes `s`. -/
def adjoin (s : set A) : subalgebra R A :=
{ carrier := ring.closure (set.range (algebra_map R A) ∪ s),
  range_le' := le_trans (set.subset_union_left _ _) ring.subset_closure }
variables {R}

protected lemma gc : galois_connection (adjoin R : set A → subalgebra R A) coe :=
λ s S, ⟨λ H, le_trans (le_trans (set.subset_union_right _ _) ring.subset_closure) H,
λ H, ring.closure_subset $ set.union_subset S.range_le H⟩

/-- Galois insertion between `adjoin` and `coe`. -/
protected def gi : galois_insertion (adjoin R : set A → subalgebra R A) coe :=
{ choice := λ s hs, adjoin R s,
  gc := algebra.gc,
  le_l_u := λ S, (algebra.gc (S : set A) (adjoin R S)).1 $ le_refl _,
  choice_eq := λ _ _, rfl }

instance : complete_lattice (subalgebra R A) :=
galois_insertion.lift_complete_lattice algebra.gi

instance : inhabited (subalgebra R A) := ⟨⊥⟩

theorem mem_bot {x : A} : x ∈ (⊥ : subalgebra R A) ↔ x ∈ set.range (algebra_map R A) :=
suffices (⊥ : subalgebra R A) = (of_id R A).range, by rw this; refl,
le_antisymm bot_le $ subalgebra.range_le _

theorem mem_top {x : A} : x ∈ (⊤ : subalgebra R A) :=
ring.mem_closure $ or.inr trivial

theorem eq_top_iff {S : subalgebra R A} :
  S = ⊤ ↔ ∀ x : A, x ∈ S :=
⟨λ h x, by rw h; exact mem_top, λ h, by ext x; exact ⟨λ _, mem_top, λ _, h x⟩⟩

/-- `alg_hom` to `⊤ : subalgebra R A`. -/
def to_top : A →ₐ[R] (⊤ : subalgebra R A) :=
by refine_struct { to_fun := λ x, (⟨x, mem_top⟩ : (⊤ : subalgebra R A)) }; intros; refl

end algebra

section int

variables (R : Type*) [ring R]

/-- Reinterpret a `ring_hom` as a `ℤ`-algebra homomorphism. -/
def alg_hom_int
  {R : Type u} [comm_ring R] [algebra ℤ R]
  {S : Type v} [comm_ring S] [algebra ℤ S]
  (f : R →+* S) : R →ₐ[ℤ] S :=
{ commutes' := λ i, show f _ = _, by simp, .. f }

/-- CRing ⥤ ℤ-Alg -/
instance algebra_int : algebra ℤ R :=
{ commutes' := int.cast_commute,
  smul_def' := λ _ _, gsmul_eq_mul _ _,
  .. int.cast_ring_hom R }

variables {R}
/-- A subring is a `ℤ`-subalgebra. -/
def subalgebra_of_subring (S : set R) [is_subring S] : subalgebra ℤ R :=
{ carrier := S,
  range_le' := by { rintros _ ⟨i, rfl⟩, rw [ring_hom.eq_int_cast, ← gsmul_one],
    exact is_add_subgroup.gsmul_mem is_submonoid.one_mem } }

@[simp] lemma mem_subalgebra_of_subring {x : R} {S : set R} [is_subring S] :
  x ∈ subalgebra_of_subring S ↔ x ∈ S :=
iff.rfl

section span_int
open submodule

lemma span_int_eq_add_group_closure (s : set R) :
  (span ℤ s).to_add_subgroup = add_subgroup.closure s :=
eq.symm $ add_subgroup.closure_eq_of_le _ subset_span $ λ x hx, span_induction hx
  (λ x hx, add_subgroup.subset_closure hx) (add_subgroup.zero_mem _)
  (λ _ _, add_subgroup.add_mem _) (λ _ _ _, add_subgroup.gsmul_mem _ ‹_› _)

@[simp] lemma span_int_eq (s : add_subgroup R) : (span ℤ (s : set R)).to_add_subgroup = s :=
by rw [span_int_eq_add_group_closure, s.closure_eq]

end span_int

end int

section restrict_scalars
/- In this section, we describe restriction of scalars: if `S` is an algebra over `R`, then
`S`-modules are also `R`-modules. -/

variables (R : Type*) [comm_ring R] (S : Type*) [ring S] [algebra R S]
variables (E : Type*) [add_comm_group E] [module S E] {F : Type*} [add_comm_group F] [module S F]

/--
When `E` is a module over a ring `S`, and `S` is an algebra over `R`, then `E` inherits a
module structure over `R`, called `module.restrict_scalars' R S E`.
We do not register this as an instance as `S` can not be inferred.
-/
def module.restrict_scalars' : module R E :=
{ smul      := λ c x, (algebra_map R S c) • x,
  one_smul  := by simp,
  mul_smul  := by simp [mul_smul],
  smul_add  := by simp [smul_add],
  smul_zero := by simp [smul_zero],
  add_smul  := by simp [add_smul],
  zero_smul := by simp [zero_smul] }

/--
When `E` is a module over a ring `S`, and `S` is an algebra over `R`, then `E` inherits a
module structure over `R`, provided as a type synonym `module.restrict_scalars R S E := E`.
-/
@[nolint unused_arguments]
def module.restrict_scalars (R : Type*) (S : Type*) (E : Type*) : Type* := E

instance (R : Type*) (S : Type*) (E : Type*) [I : inhabited E] :
  inhabited (module.restrict_scalars R S E) := I

instance (R : Type*) (S : Type*) (E : Type*) [I : add_comm_group E] :
  add_comm_group (module.restrict_scalars R S E) := I

instance : module R (module.restrict_scalars R S E) :=
(module.restrict_scalars' R S E : module R E)

lemma module.restrict_scalars_smul_def (c : R) (x : module.restrict_scalars R S E) :
  c • x = ((algebra_map R S c) • x : E) := rfl

/--
`module.restrict_scalars R S S` is `R`-linearly equivalent to the original algebra `S`.

Unfortunately these structures are not generally definitionally equal:
the `R`-module structure on `S` is part of the data of `S`,
while the `R`-module structure on `module.restrict_scalars R S S`
comes from the ring homomorphism `R →+* S`, which is a separate part of the data of `S`.
The field `algebra.smul_def'` gives the equation we need here.
-/
def algebra.restrict_scalars_equiv :
  (module.restrict_scalars R S S) ≃ₗ[R] S :=
{ to_fun := λ s, s,
  inv_fun := λ s, s,
  left_inv := λ s, rfl,
  right_inv := λ s, rfl,
  map_add' := λ x y, rfl,
  map_smul' := λ c x, (algebra.smul_def' _ _).symm, }

@[simp]
lemma algebra.restrict_scalars_equiv_apply (s : S) :
  algebra.restrict_scalars_equiv R S s = s := rfl
@[simp]
lemma algebra.restrict_scalars_equiv_symm_apply (s : S) :
  (algebra.restrict_scalars_equiv R S).symm s = s := rfl

variables {S E}

open module

/--
`V.restrict_scalars R` is the `R`-submodule of the `R`-module given by restriction of scalars,
corresponding to `V`, an `S`-submodule of the original `S`-module.
-/
@[simps]
def submodule.restrict_scalars (V : submodule S E) : submodule R (restrict_scalars R S E) :=
{ carrier := V.carrier,
  zero_mem' := V.zero_mem,
  smul_mem' := λ c e h, V.smul_mem _ h,
  add_mem' := λ x y hx hy, V.add_mem hx hy, }

@[simp]
lemma submodule.restrict_scalars_mem (V : submodule S E) (e : E) :
  e ∈ V.restrict_scalars R ↔ e ∈ V :=
iff.refl _

@[simp]
lemma submodule.restrict_scalars_bot :
  submodule.restrict_scalars R (⊥ : submodule S E) = ⊥ :=
rfl

@[simp]
lemma submodule.restrict_scalars_top :
  submodule.restrict_scalars R (⊤ : submodule S E) = ⊤ :=
rfl

/-- The `R`-linear map induced by an `S`-linear map when `S` is an algebra over `R`. -/
def linear_map.restrict_scalars (f : E →ₗ[S] F) :
  (restrict_scalars R S E) →ₗ[R] (restrict_scalars R S F) :=
{ to_fun := f.to_fun,
  map_add' := λx y, f.map_add x y,
  map_smul' := λc x, f.map_smul (algebra_map R S c) x }

@[simp, norm_cast squash] lemma linear_map.coe_restrict_scalars_eq_coe (f : E →ₗ[S] F) :
  (f.restrict_scalars R : E → F) = f := rfl

@[simp]
lemma restrict_scalars_ker (f : E →ₗ[S] F) :
  (f.restrict_scalars R).ker = submodule.restrict_scalars R f.ker :=
rfl

variables (𝕜 : Type*) [field 𝕜] (𝕜' : Type*) [field 𝕜'] [algebra 𝕜 𝕜']
variables (W : Type*) [add_comm_group W] [vector_space 𝕜' W]

/--
`V.restrict_scalars 𝕜` is the `𝕜`-subspace of the `𝕜`-vector space given by restriction of scalars,
corresponding to `V`, a `𝕜'`-subspace of the original `𝕜'`-vector space.
-/
def subspace.restrict_scalars (V : subspace 𝕜' W) : subspace 𝕜 (restrict_scalars 𝕜 𝕜' W) :=
{ ..submodule.restrict_scalars 𝕜 (V : submodule 𝕜' W) }

end restrict_scalars


/-!
When `V` and `W` are `S`-modules, for some `R`-algebra `S`,
the collection of `S`-linear maps from `V` to `W` forms an `R`-module.
(But not generally an `S`-module, because `S` may be non-commutative.)
-/
section module_of_linear_maps

variables (R : Type*) [comm_ring R] (S : Type*) [ring S] [algebra R S]
  (V : Type*) [add_comm_group V] [module S V]
  (W : Type*) [add_comm_group W] [module S W]

/--
For `r : R`, and `f : V →ₗ[S] W` (where `S` is an `R`-algebra) we define
`(r • f) v = f (r • v)`.
-/
def linear_map_algebra_has_scalar : has_scalar R (V →ₗ[S] W) :=
{ smul := λ r f,
  { to_fun := λ v, f ((algebra_map R S r) • v),
    map_add' := λ x y, by simp [smul_add],
    map_smul' := λ s v, by simp [smul_smul, algebra.commutes], } }

local attribute [instance] linear_map_algebra_has_scalar

/-- The `R`-module structure on `S`-linear maps, for `S` an `R`-algebra. -/
def linear_map_algebra_module : module R (V →ₗ[S] W) :=
{ one_smul := λ f, begin ext v, dsimp [(•)], simp, end,
  mul_smul := λ r r' f,
  begin
    ext v, dsimp [(•)],
    rw [linear_map.map_smul, linear_map.map_smul, linear_map.map_smul, ring_hom.map_mul,
        smul_smul, algebra.commutes],
  end,
  smul_zero := λ r, by { ext v, dsimp [(•)], refl, },
  smul_add := λ r f g, by { ext v, dsimp [(•)], simp [linear_map.map_add], },
  zero_smul := λ f, by { ext v, dsimp [(•)], simp, },
  add_smul := λ r r' f, by { ext v, dsimp [(•)], simp [add_smul], }, }

local attribute [instance] linear_map_algebra_module

variables {R S V W}
@[simp]
lemma linear_map_algebra_module.smul_apply (c : R) (f : V →ₗ[S] W) (v : V) :
  (c • f) v = (c • (f v) : module.restrict_scalars R S W) :=
begin
  erw [linear_map.map_smul],
  refl,
end

end module_of_linear_maps<|MERGE_RESOLUTION|>--- conflicted
+++ resolved
@@ -241,10 +241,7 @@
 theorem ext_iff {φ₁ φ₂ : A →ₐ[R] B} : φ₁ = φ₂ ↔ ∀ x, φ₁ x = φ₂ x :=
 ⟨by { rintro rfl x, refl }, ext⟩
 
-<<<<<<< HEAD
-=======
 @[simp]
->>>>>>> 0736c95c
 theorem commutes (r : R) : φ (algebra_map R A r) = algebra_map R B r := φ.commutes' r
 
 theorem comp_algebra_map : φ.to_ring_hom.comp (algebra_map R A) = algebra_map R B :=
