/-
Copyright (c) 2018 Chris Hughes. All rights reserved.
Released under Apache 2.0 license as described in the file LICENSE.
Authors: Chris Hughes, Johannes Hölzl, Scott Morrison, Jens Wagemaker
-/
import data.monoid_algebra
import algebra.gcd_domain
import ring_theory.euclidean_domain
import ring_theory.multiplicity
import tactic.ring_exp
import deprecated.field

/-!
# Theory of univariate polynomials

Polynomials are represented as `add_monoid_algebra R ℕ`, where `R` is a commutative semiring.
-/

noncomputable theory
local attribute [instance, priority 100] classical.prop_decidable

local attribute [instance, priority 10] is_semiring_hom.comp is_ring_hom.comp

/-- `polynomial R` is the type of univariate polynomials over `R`.

Polynomials should be seen as (semi-)rings with the additional constructor `X`.
The embedding from `R` is called `C`. -/
def polynomial (R : Type*) [semiring R] := add_monoid_algebra R ℕ

open finsupp finset add_monoid_algebra
open_locale big_operators

namespace polynomial
universes u v w x y z
variables {R : Type u} {S : Type v} {T : Type w} {ι : Type x} {k : Type y} {A : Type z}
  {a b : R} {m n : ℕ}

section semiring
variables [semiring R] {p q r : polynomial R}

instance : inhabited (polynomial R) := finsupp.inhabited
instance : semiring (polynomial R) := add_monoid_algebra.semiring
instance : has_scalar R (polynomial R) := add_monoid_algebra.has_scalar
instance : semimodule R (polynomial R) := add_monoid_algebra.semimodule

/-- The coercion turning a `polynomial` into the function which reports the coefficient of a given
monomial `X^n` -/
def coeff_coe_to_fun : has_coe_to_fun (polynomial R) :=
finsupp.has_coe_to_fun

local attribute [instance] coeff_coe_to_fun

@[simp] lemma support_zero : (0 : polynomial R).support = ∅ := rfl

/-- `monomial s a` is the monomial `a * X^s` -/
@[reducible]
def monomial (n : ℕ) (a : R) : polynomial R := finsupp.single n a

/-- `X` is the polynomial variable (aka indeterminant). -/
def X : polynomial R := monomial 1 1

/-- `X` commutes with everything, even when the coefficients are noncommutative. -/
lemma X_mul : X * p = p * X :=
begin
  ext,
  simp [X, monomial, add_monoid_algebra.mul_apply, sum_single_index, add_comm],
end

lemma X_pow_mul {n : ℕ} : X^n * p = p * X^n :=
begin
  induction n with n ih,
  { simp, },
  { conv_lhs { rw pow_succ', },
    rw [mul_assoc, X_mul, ←mul_assoc, ih, mul_assoc, ←pow_succ'], }
end

lemma X_pow_mul_assoc {n : ℕ} : (p * X^n) * q = (p * q) * X^n :=
by rw [mul_assoc, X_pow_mul, ←mul_assoc]

/-- coeff p n is the coefficient of X^n in p -/
def coeff (p : polynomial R) := p.to_fun

@[simp] lemma coeff_mk (s) (f) (h) : coeff (finsupp.mk s f h : polynomial R) = f := rfl

instance [has_repr R] : has_repr (polynomial R) :=
⟨λ p, if p = 0 then "0"
  else (p.support.sort (≤)).foldr
    (λ n a, a ++ (if a = "" then "" else " + ") ++
      if n = 0
        then "C (" ++ repr (coeff p n) ++ ")"
        else if n = 1
          then if (coeff p n) = 1 then "X" else "C (" ++ repr (coeff p n) ++ ") * X"
          else if (coeff p n) = 1 then "X ^ " ++ repr n
            else "C (" ++ repr (coeff p n) ++ ") * X ^ " ++ repr n) ""⟩

theorem ext_iff {p q : polynomial R} : p = q ↔ ∀ n, coeff p n = coeff q n :=
⟨λ h n, h ▸ rfl, finsupp.ext⟩

@[ext] lemma ext {p q : polynomial R} : (∀ n, coeff p n = coeff q n) → p = q :=
(@ext_iff _ _ p q).2

/-- `degree p` is the degree of the polynomial `p`, i.e. the largest `X`-exponent in `p`.
`degree p = some n` when `p ≠ 0` and `n` is the highest power of `X` that appears in `p`, otherwise
`degree 0 = ⊥`. -/
def degree (p : polynomial R) : with_bot ℕ := p.support.sup some

lemma degree_lt_wf : well_founded (λp q : polynomial R, degree p < degree q) :=
inv_image.wf degree (with_bot.well_founded_lt nat.lt_wf)

instance : has_well_founded (polynomial R) := ⟨_, degree_lt_wf⟩

/-- `nat_degree p` forces `degree p` to ℕ, by defining nat_degree 0 = 0. -/
def nat_degree (p : polynomial R) : ℕ := (degree p).get_or_else 0

section coeff

lemma apply_eq_coeff : p n = coeff p n := rfl

@[simp] lemma coeff_zero (n : ℕ) : coeff (0 : polynomial R) n = 0 := rfl

-- FIXME rename `coeff_monomial`?
lemma coeff_single : coeff (single n a) m = if n = m then a else 0 :=
by { dsimp [single, finsupp.single], congr }

@[simp] lemma coeff_one_zero : coeff (1 : polynomial R) 0 = 1 :=
coeff_single

@[simp]
lemma coeff_add (p q : polynomial R) (n : ℕ) : coeff (p + q) n = coeff p n + coeff q n := rfl

instance coeff.is_add_monoid_hom {n : ℕ} : is_add_monoid_hom (λ p : polynomial R, p.coeff n) :=
{ map_add  := λ p q, coeff_add p q n,
  map_zero := coeff_zero _ }

@[simp] lemma coeff_X_one : coeff (X : polynomial R) 1 = 1 := coeff_single

@[simp] lemma coeff_X_zero : coeff (X : polynomial R) 0 = 0 := coeff_single

lemma coeff_X : coeff (X : polynomial R) n = if 1 = n then 1 else 0 := coeff_single

lemma coeff_sum [semiring S] (n : ℕ) (f : ℕ → R → polynomial S) :
  coeff (p.sum f) n = p.sum (λ a b, coeff (f a b) n) := finsupp.sum_apply

@[simp] lemma coeff_smul (p : polynomial R) (r : R) (n : ℕ) :
coeff (r • p) n = r * coeff p n := finsupp.smul_apply

@[simp, priority 990]
lemma coeff_one (n : ℕ) : coeff (1 : polynomial R) n = if 0 = n then 1 else 0 :=
coeff_single

lemma coeff_mul (p q : polynomial R) (n : ℕ) :
  coeff (p * q) n = ∑ x in nat.antidiagonal n, coeff p x.1 * coeff q x.2 :=
have hite : ∀ a : ℕ × ℕ, ite (a.1 + a.2 = n) (coeff p (a.fst) * coeff q (a.snd)) 0 ≠ 0
    → a.1 + a.2 = n, from λ a ha, by_contradiction
  (λ h, absurd (eq.refl (0 : R)) (by rwa if_neg h at ha)),
calc coeff (p * q) n = ∑ a in p.support, ∑ b in q.support,
    ite (a + b = n) (coeff p a * coeff q b) 0 :
  by simp only [mul_def, coeff_sum, coeff_single]; refl
... = ∑ v in p.support.product q.support, ite (v.1 + v.2 = n) (coeff p v.1 * coeff q v.2) 0 :
  by rw sum_product
... = ∑ x in nat.antidiagonal n, coeff p x.1 * coeff q x.2 :
begin
  refine sum_bij_ne_zero (λ x _ _, x)
  (λ x _ hx, nat.mem_antidiagonal.2 (hite x hx)) (λ _ _ _ _ _ _ h, h)
  (λ x h₁ h₂, ⟨x, _, _, rfl⟩) _,
  { rw [mem_product, mem_support_iff, mem_support_iff],
    exact ⟨ne_zero_of_mul_ne_zero_right h₂, ne_zero_of_mul_ne_zero_left h₂⟩ },
  { rw nat.mem_antidiagonal at h₁, rwa [if_pos h₁] },
  { intros x h hx, rw [if_pos (hite x hx)] }
end

lemma monomial_one_eq_X_pow : ∀{n}, monomial n (1 : R) = X^n
| 0     := rfl
| (n+1) :=
  calc monomial (n + 1) (1 : R) = monomial n 1 * X : by rw [X, single_mul_single, mul_one]
    ... = X^n * X : by rw [monomial_one_eq_X_pow]
    ... = X^(n+1) : by simp only [pow_add, pow_one]

lemma monomial_eq_smul_X {n} : monomial n (a : R) = a • X^n :=
begin
  calc monomial n a = monomial n (a * 1) : by simp
    ... = a • monomial n 1 : (smul_single' _ _ _).symm
    ... = a • X^n  : by rw monomial_one_eq_X_pow
end

@[simp] lemma coeff_X_pow (k n : ℕ) :
  coeff (X^k : polynomial R) n = if n = k then 1 else 0 :=
by rw [← monomial_one_eq_X_pow]; simp [monomial, single, eq_comm, coeff]; congr

theorem coeff_mul_X_pow (p : polynomial R) (n d : ℕ) :
  coeff (p * polynomial.X ^ n) (d + n) = coeff p d :=
begin
  rw [coeff_mul, sum_eq_single (d,n), coeff_X_pow, if_pos rfl, mul_one],
  { rintros ⟨i,j⟩ h1 h2, rw [coeff_X_pow, if_neg, mul_zero], rintro rfl, apply h2,
    rw [nat.mem_antidiagonal, add_right_cancel_iff] at h1, subst h1 },
  { exact λ h1, (h1 (nat.mem_antidiagonal.2 rfl)).elim }
end

theorem coeff_mul_X (p : polynomial R) (n : ℕ) :
  coeff (p * X) (n + 1) = coeff p n :=
by simpa only [pow_one] using coeff_mul_X_pow p 1 n

theorem mul_X_pow_eq_zero {p : polynomial R} {n : ℕ}
  (H : p * X ^ n = 0) : p = 0 :=
ext $ λ k, (coeff_mul_X_pow p n k).symm.trans $ ext_iff.1 H (k+n)

end coeff

section C
/-- `C a` is the constant polynomial `a`. -/
def C : R →+* polynomial R := add_monoid_algebra.algebra_map' (ring_hom.id R)

lemma C_def (a : R) : C a = single 0 a := rfl

lemma single_eq_C_mul_X : ∀{n}, monomial n a = C a * X^n
| 0     := (mul_one _).symm
| (n+1) :=
  calc monomial (n + 1) a = monomial n a * X : by rw [X, single_mul_single, mul_one]
    ... = (C a * X^n) * X : by rw [single_eq_C_mul_X]
    ... = C a * X^(n+1) : by simp only [pow_add, mul_assoc, pow_one]

lemma sum_C_mul_X_eq (p : polynomial R) : p.sum (λn a, C a * X^n) = p :=
eq.trans (sum_congr rfl $ assume n hn, single_eq_C_mul_X.symm) (finsupp.sum_single _)

lemma sum_monomial_eq (p : polynomial R) : p.sum (λn a, monomial n a) = p :=
by simp only [single_eq_C_mul_X, sum_C_mul_X_eq]

@[elab_as_eliminator] protected lemma induction_on {M : polynomial R → Prop} (p : polynomial R)
  (h_C : ∀a, M (C a))
  (h_add : ∀p q, M p → M q → M (p + q))
  (h_monomial : ∀(n : ℕ) (a : R), M (C a * X^n) → M (C a * X^(n+1))) :
  M p :=
have ∀{n:ℕ} {a}, M (C a * X^n),
begin
  assume n a,
  induction n with n ih,
  { simp only [pow_zero, mul_one, h_C] },
  { exact h_monomial _ _ ih }
end,
finsupp.induction p
  (suffices M (C 0), by { convert this, exact single_zero.symm, },
    h_C 0)
  (assume n a p _ _ hp, suffices M (C a * X^n + p), by { convert this, exact single_eq_C_mul_X },
    h_add _ _ this hp)

/--
To prove something about polynomials,
it suffices to show the condition is closed under taking sums,
and it holds for monomials.
-/
@[elab_as_eliminator] protected lemma induction_on' {M : polynomial R → Prop} (p : polynomial R)
  (h_add : ∀p q, M p → M q → M (p + q))
  (h_monomial : ∀(n : ℕ) (a : R), M (monomial n a)) :
  M p :=
polynomial.induction_on p (h_monomial 0) h_add
(λ n a h, begin rw ←single_eq_C_mul_X at ⊢, exact h_monomial _ _, end)

lemma C_0 : C (0 : R) = 0 := single_zero

lemma C_1 : C (1 : R) = 1 := rfl

lemma C_mul : C (a * b) = C a * C b := C.map_mul a b

lemma C_add : C (a + b) = C a + C b := C.map_add a b

instance C.is_semiring_hom : is_semiring_hom (C : R → polynomial R) :=
C.is_semiring_hom

lemma C_pow : C (a ^ n) = C a ^ n := C.map_pow a n

@[simp]
lemma C_eq_nat_cast (n : ℕ) : C (n : R) = (n : polynomial R) :=
C.map_nat_cast n

end C

section coeff

lemma coeff_C : coeff (C a) n = ite (n = 0) a 0 :=
by simp [coeff, eq_comm, C_def, monomial, single]; congr

@[simp] lemma coeff_C_zero : coeff (C a) 0 = a := coeff_single

lemma coeff_C_mul_X (x : R) (k n : ℕ) :
  coeff (C x * X^k : polynomial R) n = if n = k then x else 0 :=
by rw [← single_eq_C_mul_X]; simp [monomial, single, eq_comm, coeff]; congr

@[simp] lemma coeff_C_mul (p : polynomial R) : coeff (C a * p) n = a * coeff p n :=
begin
  conv in (a * _) { rw [← @sum_single _ _ _ p, coeff_sum] },
  rw [mul_def, C_def, sum_single_index],
  { simp [coeff_single, finsupp.mul_sum, coeff_sum],
    apply sum_congr rfl,
    assume i hi, by_cases i = n; simp [h] },
  { simp [finsupp.sum] }
end

end coeff

section C

lemma C_mul' (a : R) (f : polynomial R) : C a * f = a • f :=
ext $ λ n, coeff_C_mul f

lemma C_inj : C a = C b ↔ a = b :=
⟨λ h, coeff_C_zero.symm.trans (h.symm ▸ coeff_C_zero), congr_arg C⟩

end C

section eval₂
variables [semiring S]

section
variables (f : R → S) (x : S)

/-- Evaluate a polynomial `p` given a ring hom `f` from the scalar ring
  to the target and a value `x` for the variable in the target -/
def eval₂ (p : polynomial R) : S :=
p.sum (λ e a, f a * x ^ e)

@[simp] lemma eval₂_zero : (0 : polynomial R).eval₂ f x = 0 :=
finsupp.sum_zero_index
end

section
variables (f : R →+* S) (x : S)

@[simp] lemma eval₂_C : (C a).eval₂ f x = f a :=
<<<<<<< HEAD
(sum_single_index $ by rw [map_zero f, zero_mul]).trans $ by simp [pow_zero, mul_one]
=======
(sum_single_index $ by rw [f.map_zero, zero_mul]).trans $ by rw [pow_zero, mul_one]
>>>>>>> 3034ae76

@[simp] lemma eval₂_X : X.eval₂ f x = x :=
(sum_single_index $ by rw [f.map_zero, zero_mul]).trans $ by rw [f.map_one, one_mul, pow_one]

@[simp] lemma eval₂_monomial {n : ℕ} {r : R} : (monomial n r).eval₂ f x = (f r) * x^n :=
begin
  apply sum_single_index,
  simp,
end

@[simp] lemma eval₂_X_pow {n : ℕ} : (X^n).eval₂ f x = x^n :=
begin
  rw ←monomial_one_eq_X_pow,
  convert eval₂_monomial f x,
  simp,
end

@[simp] lemma eval₂_monomial {n a} : (monomial n a).eval₂ f x = (f a) * x^n :=
begin
  rw [eval₂, monomial, sum_single_index],
  rw [map_zero f, zero_mul],
end

@[simp] lemma eval₂_add : (p + q).eval₂ f x = p.eval₂ f x + q.eval₂ f x :=
finsupp.sum_add_index
  (λ _, by rw [f.map_zero, zero_mul])
  (λ _ _ _, by rw [f.map_add, add_mul])

@[simp] lemma eval₂_one : (1 : polynomial R).eval₂ f x = 1 :=
by rw [← C_1, eval₂_C, f.map_one]

instance eval₂.is_add_monoid_hom : is_add_monoid_hom (eval₂ f x) :=
{ map_zero := eval₂_zero _ _, map_add := λ _ _, eval₂_add _ _ }

lemma eval₂_sum (p : polynomial R) (g : ℕ → R → polynomial R) (x : S) :
  (p.sum g).eval₂ f x = p.sum (λ n a, (g n a).eval₂ f x) :=
finsupp.sum_sum_index (by simp [is_add_monoid_hom.map_zero f])
  (by intros; simp [right_distrib, is_add_monoid_hom.map_add f])

end

end eval₂

section eval
variable {x : R}

/-- `eval x p` is the evaluation of the polynomial `p` at `x` -/
def eval : R → polynomial R → R := eval₂ (ring_hom.id _)

@[simp] lemma eval_C : (C a).eval x = a := eval₂_C _ _

@[simp] lemma eval_nat_cast {n : ℕ} : (n : polynomial R).eval x = n :=
by simp only [←C_eq_nat_cast, eval_C]

@[simp] lemma eval_X : X.eval x = x := eval₂_X _ _

@[simp] lemma eval_monomial {n a} : (monomial n a).eval x = a * x^n :=
eval₂_monomial _ _

@[simp] lemma eval_zero : (0 : polynomial R).eval x = 0 :=  eval₂_zero _ _

@[simp] lemma eval_add : (p + q).eval x = p.eval x + q.eval x := eval₂_add _ _

@[simp] lemma eval_one : (1 : polynomial R).eval x = 1 := eval₂_one _ _

lemma eval_sum (p : polynomial R) (f : ℕ → R → polynomial R) (x : R) :
  (p.sum f).eval x = p.sum (λ n a, (f n a).eval x) :=
eval₂_sum _ _ _ _

/-- `is_root p x` implies `x` is a root of `p`. The evaluation of `p` at `x` is zero -/
def is_root (p : polynomial R) (a : R) : Prop := p.eval a = 0

instance [decidable_eq R] : decidable (is_root p a) := by unfold is_root; apply_instance

@[simp] lemma is_root.def : is_root p a ↔ p.eval a = 0 := iff.rfl

lemma coeff_zero_eq_eval_zero (p : polynomial R) :
  coeff p 0 = p.eval 0 :=
calc coeff p 0 = coeff p 0 * 0 ^ 0 : by simp
... = p.eval 0 : eq.symm $
  finset.sum_eq_single _ (λ b _ hb, by simp [zero_pow (nat.pos_of_ne_zero hb)]) (by simp)

lemma zero_is_root_of_coeff_zero_eq_zero {p : polynomial R} (hp : p.coeff 0 = 0) :
  is_root p 0 :=
by rwa coeff_zero_eq_eval_zero at hp

end eval

section comp

def comp (p q : polynomial R) : polynomial R := p.eval₂ C q


@[simp] lemma comp_X : p.comp X = p :=
begin
  refine ext (λ n, _),
  rw [comp, eval₂],
  conv in (C _ * _) { rw ← single_eq_C_mul_X },
  rw finsupp.sum_single
end

@[simp] lemma X_comp : X.comp p = p := eval₂_X _ _

@[simp] lemma comp_C : p.comp (C a) = C (p.eval a) :=
begin
  dsimp [comp, eval₂, eval, finsupp.sum],
  rw [← p.support.sum_hom (@C R _)],
  apply finset.sum_congr rfl; simp
end

@[simp] lemma C_comp : (C a).comp p = C a := eval₂_C _ _

@[simp] lemma comp_zero : p.comp (0 : polynomial R) = C (p.eval 0) :=
by rw [← C_0, comp_C]

@[simp] lemma zero_comp : comp (0 : polynomial R) p = 0 :=
by rw [← C_0, C_comp]

@[simp] lemma comp_one : p.comp 1 = C (p.eval 1) :=
by rw [← C_1, comp_C]

@[simp] lemma one_comp : comp (1 : polynomial R) p = 1 :=
by rw [← C_1, C_comp]

@[simp] lemma add_comp : (p + q).comp r = p.comp r + q.comp r := eval₂_add _ _

end comp

/-!
We next prove that eval₂ is multiplicative
as long as target ring is commutative
(even if the source ring is not).
-/
section eval₂
variables [comm_semiring S]
variables (f : R →+* S) (x : S)

@[simp] lemma eval₂_mul : (p * q).eval₂ f x = p.eval₂ f x * q.eval₂ f x :=
begin
  dunfold eval₂,
  rw [mul_def, finsupp.sum_mul _ p], simp only [finsupp.mul_sum _ q], rw [sum_sum_index],
  { apply sum_congr rfl, assume i hi, dsimp only, rw [sum_sum_index],
    { apply sum_congr rfl, assume j hj, dsimp only,
      rw [sum_single_index, f.map_mul, pow_add],
      { simp only [mul_assoc, mul_left_comm] },
      { rw [f.map_zero, zero_mul] } },
    { intro, rw [f.map_zero, zero_mul] },
    { intros, rw [f.map_add, add_mul] } },
  { intro, rw [f.map_zero, zero_mul] },
  { intros, rw [f.map_add, add_mul] }
end

lemma eval₂_smul (g : R →+* S) (p : polynomial R) (x : S) {s : R} :
  eval₂ g x (s • p) = g s * eval₂ g x p :=
by rw [← C_mul', eval₂_mul, eval₂_C]

instance eval₂.is_semiring_hom : is_semiring_hom (eval₂ f x) :=
⟨eval₂_zero _ _, eval₂_one _ _, λ _ _, eval₂_add _ _, λ _ _, eval₂_mul _ _⟩

/-- `eval₂` as a `ring_hom` -/
def eval₂_ring_hom (f : R →+* S) (x) : polynomial R →+* S :=
ring_hom.of (eval₂ f x)

@[simp] lemma coe_eval₂_ring_hom (f : R →+* S) (x) : ⇑(eval₂_ring_hom f x) = eval₂ f x := rfl

lemma eval₂_pow (n : ℕ) : (p ^ n).eval₂ f x = p.eval₂ f x ^ n := (eval₂_ring_hom _ _).map_pow _ _

end eval₂

end semiring

section ring
variables [ring R]

instance : ring (polynomial R) := add_monoid_algebra.ring
end ring

section comm_semiring
variables [comm_semiring R] {p q r : polynomial R}

local attribute [instance] coeff_coe_to_fun

instance : comm_semiring (polynomial R) := add_monoid_algebra.comm_semiring
instance : algebra R (polynomial R) := add_monoid_algebra.algebra

section eval
variable {x : R}

@[simp] lemma eval_mul : (p * q).eval x = p.eval x * q.eval x := eval₂_mul _ _

instance eval.is_semiring_hom : is_semiring_hom (eval x) := eval₂.is_semiring_hom _ _

@[simp] lemma eval_pow (n : ℕ) : (p ^ n).eval x = p.eval x ^ n := eval₂_pow _ _ _

lemma eval₂_hom [comm_semiring S] (f : R →+* S) (x : R) :
  p.eval₂ f (f x) = f (p.eval x) :=
polynomial.induction_on p
  (by simp)
  (by simp [f.map_add] {contextual := tt})
  (by simp [f.map_mul, eval_pow,
    f.map_pow, pow_succ', (mul_assoc _ _ _).symm] {contextual := tt})

lemma root_mul_left_of_is_root (p : polynomial R) {q : polynomial R} :
  is_root q a → is_root (p * q) a :=
λ H, by rw [is_root, eval_mul, is_root.def.1 H, mul_zero]

lemma root_mul_right_of_is_root {p : polynomial R} (q : polynomial R) :
  is_root p a → is_root (p * q) a :=
λ H, by rw [is_root, eval_mul, is_root.def.1 H, zero_mul]

end eval

section comp

lemma eval₂_comp [comm_semiring S] (f : R →+* S) {x : S} :
  (p.comp q).eval₂ f x = p.eval₂ f (q.eval₂ f x) :=
show (p.sum (λ e a, C a * q ^ e)).eval₂ f x = p.eval₂ f (eval₂ f x q),
by simp only [eval₂_mul, eval₂_C, eval₂_pow, eval₂_sum]; refl

lemma eval_comp : (p.comp q).eval a = p.eval (q.eval a) := eval₂_comp _

instance : is_semiring_hom (λ q : polynomial R, q.comp p) :=
by unfold comp; apply_instance

@[simp] lemma mul_comp : (p * q).comp r = p.comp r * q.comp r := eval₂_mul _ _

end comp

end comm_semiring

section semiring

variables [semiring R] {p : polynomial R} [semiring S] {q : polynomial S}

/-- `leading_coeff p` gives the coefficient of the highest power of `X` in `p`-/
def leading_coeff (p : polynomial R) : R := coeff p (nat_degree p)

/-- a polynomial is `monic` if its leading coefficient is 1 -/
def monic (p : polynomial R) := leading_coeff p = (1 : R)

lemma monic.def : monic p ↔ leading_coeff p = 1 := iff.rfl

instance monic.decidable [decidable_eq R] : decidable (monic p) :=
by unfold monic; apply_instance

@[simp] lemma monic.leading_coeff {p : polynomial R} (hp : p.monic) :
  leading_coeff p = 1 := hp

@[simp] lemma degree_zero : degree (0 : polynomial R) = ⊥ := rfl

@[simp] lemma nat_degree_zero : nat_degree (0 : polynomial R) = 0 := rfl

lemma degree_eq_bot : degree p = ⊥ ↔ p = 0 :=
⟨λ h, by rw [degree, ← max_eq_sup_with_bot] at h;
  exact support_eq_empty.1 (max_eq_none.1 h),
λ h, h.symm ▸ rfl⟩

lemma degree_eq_nat_degree (hp : p ≠ 0) : degree p = (nat_degree p : with_bot ℕ) :=
let ⟨n, hn⟩ :=
  classical.not_forall.1 (mt option.eq_none_iff_forall_not_mem.2 (mt degree_eq_bot.1 hp)) in
have hn : degree p = some n := not_not.1 hn,
by rw [nat_degree, hn]; refl

lemma degree_eq_iff_nat_degree_eq {p : polynomial R} {n : ℕ} (hp : p ≠ 0) :
  p.degree = n ↔ p.nat_degree = n :=
by rw [degree_eq_nat_degree hp, with_bot.coe_eq_coe]

lemma degree_eq_iff_nat_degree_eq_of_pos {p : polynomial R} {n : ℕ} (hn : n > 0) :
  p.degree = n ↔ p.nat_degree = n :=
begin
  split,
  { intro H, rwa ← degree_eq_iff_nat_degree_eq, rintro rfl,
    rw degree_zero at H, exact option.no_confusion H },
  { intro H, rwa degree_eq_iff_nat_degree_eq, rintro rfl,
    rw nat_degree_zero at H, rw H at hn, exact lt_irrefl _ hn }
end

lemma nat_degree_eq_of_degree_eq_some {p : polynomial R} {n : ℕ}
  (h : degree p = n) : nat_degree p = n :=
have hp0 : p ≠ 0, from λ hp0, by rw hp0 at h; exact option.no_confusion h,
option.some_inj.1 $ show (nat_degree p : with_bot ℕ) = n,
  by rwa [← degree_eq_nat_degree hp0]

@[simp] lemma degree_le_nat_degree : degree p ≤ nat_degree p :=
begin
  by_cases hp : p = 0, { rw hp, exact bot_le },
  rw [degree_eq_nat_degree hp],
  exact le_refl _
end

lemma nat_degree_eq_of_degree_eq {q : polynomial S}
  (h : degree p = degree q) : nat_degree p = nat_degree q :=
by unfold nat_degree; rw h

lemma le_degree_of_ne_zero (h : coeff p n ≠ 0) : (n : with_bot ℕ) ≤ degree p :=
show @has_le.le (with_bot ℕ) _ (some n : with_bot ℕ) (p.support.sup some : with_bot ℕ),
from finset.le_sup (finsupp.mem_support_iff.2 h)

lemma le_nat_degree_of_ne_zero (h : coeff p n ≠ 0) : n ≤ nat_degree p :=
begin
  rw [← with_bot.coe_le_coe, ← degree_eq_nat_degree],
  exact le_degree_of_ne_zero h,
  { assume h, subst h, exact h rfl }
end

lemma degree_le_degree (h : coeff q (nat_degree p) ≠ 0) : degree p ≤ degree q :=
begin
  by_cases hp : p = 0,
  { rw hp, exact bot_le },
  { rw degree_eq_nat_degree hp, exact le_degree_of_ne_zero h }
end

lemma degree_ne_of_nat_degree_ne {n : ℕ} :
  p.nat_degree ≠ n → degree p ≠ n :=
@option.cases_on _ (λ d, d.get_or_else 0 ≠ n → d ≠ n) p.degree
  (λ _ h, option.no_confusion h)
  (λ n' h, mt option.some_inj.mp h)

@[simp] lemma degree_C (ha : a ≠ 0) : degree (C a) = (0 : with_bot ℕ) :=
show sup (ite (a = 0) ∅ {0}) some = 0, by rw if_neg ha; refl

lemma degree_C_le : degree (C a) ≤ (0 : with_bot ℕ) :=
by by_cases h : a = 0; [rw [h, C_0], rw [degree_C h]]; [exact bot_le, exact le_refl _]

lemma degree_one_le : degree (1 : polynomial R) ≤ (0 : with_bot ℕ) :=
by rw [← C_1]; exact degree_C_le

@[simp] lemma nat_degree_C (a : R) : nat_degree (C a) = 0 :=
begin
  by_cases ha : a = 0,
  { have : C a = 0, { rw [ha, C_0] },
    rw [nat_degree, degree_eq_bot.2 this],
    refl },
  { rw [nat_degree, degree_C ha], refl }
end

@[simp] lemma nat_degree_one : nat_degree (1 : polynomial R) = 0 := nat_degree_C 1

@[simp] lemma nat_degree_nat_cast (n : ℕ) : nat_degree (n : polynomial R) = 0 :=
by simp only [←C_eq_nat_cast, nat_degree_C]

@[simp] lemma degree_monomial (n : ℕ) (ha : a ≠ 0) : degree (C a * X ^ n) = n :=
by rw [← single_eq_C_mul_X, degree, support_single_ne_zero ha]; refl

lemma degree_monomial_le (n : ℕ) (a : R) : degree (C a * X ^ n) ≤ n :=
if h : a = 0 then by rw [h, C_0, zero_mul]; exact bot_le else le_of_eq (degree_monomial n h)

lemma coeff_eq_zero_of_degree_lt (h : degree p < n) : coeff p n = 0 :=
not_not.1 (mt le_degree_of_ne_zero (not_le_of_gt h))

lemma coeff_eq_zero_of_nat_degree_lt {p : polynomial R} {n : ℕ} (h : p.nat_degree < n) :
  p.coeff n = 0 :=
begin
  apply coeff_eq_zero_of_degree_lt,
  by_cases hp : p = 0,
  { subst hp, exact with_bot.bot_lt_coe n },
  { rwa [degree_eq_nat_degree hp, with_bot.coe_lt_coe] }
end

-- TODO find a home (this file)
@[simp] lemma finset_sum_coeff (s : finset ι) (f : ι → polynomial R) (n : ℕ) :
  coeff (∑ b in s, f b) n = ∑ b in s, coeff (f b) n :=
(s.sum_hom (λ q : polynomial R, q.coeff n)).symm

-- We need the explicit `decidable` argument here because an exotic one shows up in a moment!
lemma ite_le_nat_degree_coeff (p : polynomial R) (n : ℕ) (I : decidable (n < 1 + nat_degree p)) :
  @ite (n < 1 + nat_degree p) I _ (coeff p n) 0 = coeff p n :=
begin
  split_ifs,
  { refl },
  { exact (coeff_eq_zero_of_nat_degree_lt (not_le.1 (λ w, h (nat.lt_one_add_iff.2 w)))).symm, }
end

lemma as_sum (p : polynomial R) :
  p = ∑ i in range (p.nat_degree + 1), C (p.coeff i) * X^i :=
begin
  ext n,
  simp only [add_comm, coeff_X_pow, coeff_C_mul, finset.mem_range,
    finset.sum_mul_boole, finset_sum_coeff, ite_le_nat_degree_coeff],
end

lemma monic.as_sum {p : polynomial R} (hp : p.monic) :
  p = X^(p.nat_degree) + (∑ i in finset.range p.nat_degree, C (p.coeff i) * X^i) :=
begin
  conv_lhs { rw [p.as_sum, finset.sum_range_succ] },
  suffices : C (p.coeff p.nat_degree) = 1,
  { rw [this, one_mul] },
  exact congr_arg C hp
end

lemma coeff_ne_zero_of_eq_degree {p : polynomial R} {n : ℕ} (hn : degree p = n) :
  coeff p n ≠ 0 :=
λ h, mem_support_iff.mp (mem_of_max hn) h

end semiring

section semiring

variables [semiring R] {p q : polynomial R}

section map
variables [semiring S]
variables (f : R →+* S)

/-- `map f p` maps a polynomial `p` across a ring hom `f` -/
def map : polynomial R → polynomial S := eval₂ (C.comp f) X

instance is_semiring_hom_C_f : is_semiring_hom (C ∘ f) :=
is_semiring_hom.comp _ _

@[simp] lemma map_C : (C a).map f = C (f a) := eval₂_C _ _

@[simp] lemma map_X : X.map f = X := eval₂_X _ _

@[simp] lemma map_monomial {n a} : (monomial n a).map f = monomial n (f a) :=
begin
  dsimp only [map],
  rw [eval₂_monomial, single_eq_C_mul_X]
end

@[simp] lemma map_zero : (0 : polynomial R).map f = 0 :=  eval₂_zero _ _

@[simp] lemma map_add : (p + q).map f = p.map f + q.map f := eval₂_add _ _

@[simp] lemma map_one : (1 : polynomial R).map f = 1 := eval₂_one _ _

lemma coeff_map (n : ℕ) : coeff (p.map f) n = f (coeff p n) :=
begin
  rw [map, eval₂, coeff_sum],
  conv_rhs { rw [← sum_C_mul_X_eq p, coeff_sum, finsupp.sum,
    ← p.support.sum_hom f], },
  refine finset.sum_congr rfl (λ x hx, _),
  simp [function.comp, coeff_C_mul_X, is_semiring_hom.map_mul f],
  split_ifs; simp [is_semiring_hom.map_zero f],
end

lemma map_map [semiring T] (g : S →+* T)
  (p : polynomial R) : (p.map f).map g = p.map (g.comp f) :=
ext (by simp [coeff_map])

@[simp] lemma map_id : p.map (ring_hom.id _) = p := by simp [polynomial.ext_iff, coeff_map]

lemma eval₂_eq_eval_map {x : S} : p.eval₂ f x = (p.map f).eval x :=
begin
  apply polynomial.induction_on' p,
  { intros p q hp hq, simp [hp, hq], },
  { intros n r, simp, }
end

end map

section degree

lemma coeff_nat_degree_eq_zero_of_degree_lt (h : degree p < degree q) :
  coeff p (nat_degree q) = 0 :=
coeff_eq_zero_of_degree_lt (lt_of_lt_of_le h degree_le_nat_degree)

lemma ne_zero_of_degree_gt {n : with_bot ℕ} (h : n < degree p) : p ≠ 0 :=
mt degree_eq_bot.2 (ne.symm (ne_of_lt (lt_of_le_of_lt bot_le h)))

lemma eq_C_of_degree_le_zero (h : degree p ≤ 0) : p = C (coeff p 0) :=
begin
  refine ext (λ n, _),
  cases n,
  { simp },
  { have : degree p < ↑(nat.succ n) := lt_of_le_of_lt h (with_bot.some_lt_some.2 (nat.succ_pos _)),
    rw [coeff_C, if_neg (nat.succ_ne_zero _), coeff_eq_zero_of_degree_lt this] }
end

lemma eq_C_of_degree_eq_zero (h : degree p = 0) : p = C (coeff p 0) :=
eq_C_of_degree_le_zero (h ▸ le_refl _)

lemma degree_le_zero_iff : degree p ≤ 0 ↔ p = C (coeff p 0) :=
⟨eq_C_of_degree_le_zero, λ h, h.symm ▸ degree_C_le⟩

lemma degree_add_le (p q : polynomial R) : degree (p + q) ≤ max (degree p) (degree q) :=
calc degree (p + q) = ((p + q).support).sup some : rfl
  ... ≤ (p.support ∪ q.support).sup some : by convert sup_mono support_add
  ... = p.support.sup some ⊔ q.support.sup some : by convert sup_union
  ... = _ : with_bot.sup_eq_max _ _

@[simp] lemma leading_coeff_zero : leading_coeff (0 : polynomial R) = 0 := rfl

@[simp] lemma leading_coeff_eq_zero : leading_coeff p = 0 ↔ p = 0 :=
⟨λ h, by_contradiction $ λ hp, mt mem_support_iff.1
  (not_not.2 h) (mem_of_max (degree_eq_nat_degree hp)),
λ h, h.symm ▸ leading_coeff_zero⟩

lemma leading_coeff_eq_zero_iff_deg_eq_bot : leading_coeff p = 0 ↔ degree p = ⊥ :=
by rw [leading_coeff_eq_zero, degree_eq_bot]

lemma degree_add_eq_of_degree_lt (h : degree p < degree q) : degree (p + q) = degree q :=
le_antisymm (max_eq_right_of_lt h ▸ degree_add_le _ _) $ degree_le_degree $
  begin
    rw [coeff_add, coeff_nat_degree_eq_zero_of_degree_lt h, zero_add],
    exact mt leading_coeff_eq_zero.1 (ne_zero_of_degree_gt h)
  end

lemma degree_add_C (hp : 0 < degree p) : degree (p + C a) = degree p :=
add_comm (C a) p ▸ degree_add_eq_of_degree_lt $ lt_of_le_of_lt degree_C_le hp

lemma degree_add_eq_of_leading_coeff_add_ne_zero (h : leading_coeff p + leading_coeff q ≠ 0) :
  degree (p + q) = max p.degree q.degree :=
le_antisymm (degree_add_le _ _) $
  match lt_trichotomy (degree p) (degree q) with
  | or.inl hlt :=
    by rw [degree_add_eq_of_degree_lt hlt, max_eq_right_of_lt hlt]; exact le_refl _
  | or.inr (or.inl heq) :=
    le_of_not_gt $
      assume hlt : max (degree p) (degree q) > degree (p + q),
      h $ show leading_coeff p + leading_coeff q = 0,
      begin
        rw [heq, max_self] at hlt,
        rw [leading_coeff, leading_coeff, nat_degree_eq_of_degree_eq heq, ← coeff_add],
        exact coeff_nat_degree_eq_zero_of_degree_lt hlt
      end
  | or.inr (or.inr hlt) :=
    by rw [add_comm, degree_add_eq_of_degree_lt hlt, max_eq_left_of_lt hlt]; exact le_refl _
  end

lemma degree_erase_le (p : polynomial R) (n : ℕ) : degree (p.erase n) ≤ degree p :=
by convert sup_mono (erase_subset _ _)

lemma degree_erase_lt (hp : p ≠ 0) : degree (p.erase (nat_degree p)) < degree p :=
lt_of_le_of_ne (degree_erase_le _ _) $
  (degree_eq_nat_degree hp).symm ▸ (by convert λ h, not_mem_erase _ _ (mem_of_max h))

lemma degree_sum_le (s : finset ι) (f : ι → polynomial R) :
  degree (∑ i in s, f i) ≤ s.sup (λ b, degree (f b)) :=
finset.induction_on s (by simp only [sum_empty, sup_empty, degree_zero, le_refl]) $
  assume a s has ih,
  calc degree (∑ i in insert a s, f i) ≤ max (degree (f a)) (degree (∑ i in s, f i)) :
    by rw sum_insert has; exact degree_add_le _ _
  ... ≤ _ : by rw [sup_insert, with_bot.sup_eq_max]; exact max_le_max (le_refl _) ih

lemma degree_mul_le (p q : polynomial R) : degree (p * q) ≤ degree p + degree q :=
calc degree (p * q) ≤ (p.support).sup (λi, degree (sum q (λj a, C (coeff p i * a) * X ^ (i + j)))) :
    by simp only [single_eq_C_mul_X.symm]; exact degree_sum_le _ _
  ... ≤ p.support.sup (λi, q.support.sup (λj, degree (C (coeff p i * coeff q j) * X ^ (i + j)))) :
    finset.sup_mono_fun (assume i hi,  degree_sum_le _ _)
  ... ≤ degree p + degree q :
    begin
      refine finset.sup_le (λ a ha, finset.sup_le (λ b hb, le_trans (degree_monomial_le _ _) _)),
      rw [with_bot.coe_add],
      rw mem_support_iff at ha hb,
      exact add_le_add (le_degree_of_ne_zero ha) (le_degree_of_ne_zero hb)
    end

lemma degree_pow_le (p : polynomial R) : ∀ n, degree (p ^ n) ≤ n •ℕ (degree p)
| 0     := by rw [pow_zero, zero_nsmul]; exact degree_one_le
| (n+1) := calc degree (p ^ (n + 1)) ≤ degree p + degree (p ^ n) :
    by rw pow_succ; exact degree_mul_le _ _
  ... ≤ _ : by rw succ_nsmul; exact add_le_add (le_refl _) (degree_pow_le _)

@[simp] lemma leading_coeff_monomial (a : R) (n : ℕ) : leading_coeff (C a * X ^ n) = a :=
begin
  by_cases ha : a = 0,
  { simp only [ha, C_0, zero_mul, leading_coeff_zero] },
  { rw [leading_coeff, nat_degree, degree_monomial _ ha, ← single_eq_C_mul_X],
    exact @finsupp.single_eq_same _ _ _ n a }
end

@[simp] lemma leading_coeff_C (a : R) : leading_coeff (C a) = a :=
suffices leading_coeff (C a * X^0) = a, by rwa [pow_zero, mul_one] at this,
leading_coeff_monomial a 0

@[simp] lemma leading_coeff_X : leading_coeff (X : polynomial R) = 1 :=
suffices leading_coeff (C (1:R) * X^1) = 1, by rwa [C_1, pow_one, one_mul] at this,
leading_coeff_monomial 1 1

@[simp] lemma monic_X : monic (X : polynomial R) := leading_coeff_X

@[simp] lemma leading_coeff_one : leading_coeff (1 : polynomial R) = 1 :=
suffices leading_coeff (C (1:R) * X^0) = 1, by rwa [C_1, pow_zero, mul_one] at this,
leading_coeff_monomial 1 0

@[simp] lemma monic_one : monic (1 : polynomial R) := leading_coeff_C _

lemma monic.ne_zero_of_zero_ne_one (h : (0:R) ≠ 1) {p : polynomial R} (hp : p.monic) :
  p ≠ 0 :=
by { contrapose! h, rwa [h] at hp }

lemma monic.ne_zero {R : Type*} [semiring R] [nonzero R] {p : polynomial R} (hp : p.monic) :
  p ≠ 0 :=
hp.ne_zero_of_zero_ne_one zero_ne_one

lemma leading_coeff_add_of_degree_lt (h : degree p < degree q) :
  leading_coeff (p + q) = leading_coeff q :=
have coeff p (nat_degree q) = 0, from coeff_nat_degree_eq_zero_of_degree_lt h,
by simp only [leading_coeff, nat_degree_eq_of_degree_eq (degree_add_eq_of_degree_lt h),
  this, coeff_add, zero_add]

lemma leading_coeff_add_of_degree_eq (h : degree p = degree q)
  (hlc : leading_coeff p + leading_coeff q ≠ 0) :
  leading_coeff (p + q) = leading_coeff p + leading_coeff q :=
have nat_degree (p + q) = nat_degree p,
  by apply nat_degree_eq_of_degree_eq;
    rw [degree_add_eq_of_leading_coeff_add_ne_zero hlc, h, max_self],
by simp only [leading_coeff, this, nat_degree_eq_of_degree_eq h, coeff_add]

@[simp] lemma coeff_mul_degree_add_degree (p q : polynomial R) :
  coeff (p * q) (nat_degree p + nat_degree q) = leading_coeff p * leading_coeff q :=
calc coeff (p * q) (nat_degree p + nat_degree q) =
    ∑ x in nat.antidiagonal (nat_degree p + nat_degree q),
    coeff p x.1 * coeff q x.2 : coeff_mul _ _ _
... = coeff p (nat_degree p) * coeff q (nat_degree q) :
  begin
    refine finset.sum_eq_single (nat_degree p, nat_degree q) _ _,
    { rintro ⟨i,j⟩ h₁ h₂, rw nat.mem_antidiagonal at h₁,
      by_cases H : nat_degree p < i,
      { rw [coeff_eq_zero_of_degree_lt
          (lt_of_le_of_lt degree_le_nat_degree (with_bot.coe_lt_coe.2 H)), zero_mul] },
      { rw not_lt_iff_eq_or_lt at H, cases H,
        { subst H, rw add_left_cancel_iff at h₁, dsimp at h₁, subst h₁, exfalso, exact h₂ rfl },
        { suffices : nat_degree q < j,
          { rw [coeff_eq_zero_of_degree_lt
              (lt_of_le_of_lt degree_le_nat_degree (with_bot.coe_lt_coe.2 this)), mul_zero] },
          { by_contra H', rw not_lt at H',
            exact ne_of_lt (nat.lt_of_lt_of_le
              (nat.add_lt_add_right H j) (nat.add_le_add_left H' _)) h₁ } } } },
    { intro H, exfalso, apply H, rw nat.mem_antidiagonal }
  end

lemma degree_mul_eq' (h : leading_coeff p * leading_coeff q ≠ 0) :
  degree (p * q) = degree p + degree q :=
have hp : p ≠ 0 := by refine mt _ h; exact λ hp, by rw [hp, leading_coeff_zero, zero_mul],
have hq : q ≠ 0 := by refine mt _ h; exact λ hq, by rw [hq, leading_coeff_zero, mul_zero],
le_antisymm (degree_mul_le _ _)
begin
  rw [degree_eq_nat_degree hp, degree_eq_nat_degree hq],
  refine le_degree_of_ne_zero _,
  rwa coeff_mul_degree_add_degree
end

lemma nat_degree_mul_eq' (h : leading_coeff p * leading_coeff q ≠ 0) :
  nat_degree (p * q) = nat_degree p + nat_degree q :=
have hp : p ≠ 0 := mt leading_coeff_eq_zero.2 (λ h₁, h $ by rw [h₁, zero_mul]),
have hq : q ≠ 0 := mt leading_coeff_eq_zero.2 (λ h₁, h $ by rw [h₁, mul_zero]),
have hpq : p * q ≠ 0 := λ hpq, by rw [← coeff_mul_degree_add_degree, hpq, coeff_zero] at h;
  exact h rfl,
option.some_inj.1 (show (nat_degree (p * q) : with_bot ℕ) = nat_degree p + nat_degree q,
  by rw [← degree_eq_nat_degree hpq, degree_mul_eq' h, degree_eq_nat_degree hp,
    degree_eq_nat_degree hq])

lemma leading_coeff_mul' (h : leading_coeff p * leading_coeff q ≠ 0) :
  leading_coeff (p * q) = leading_coeff p * leading_coeff q :=
begin
  unfold leading_coeff,
  rw [nat_degree_mul_eq' h, coeff_mul_degree_add_degree],
  refl
end

lemma leading_coeff_pow' : leading_coeff p ^ n ≠ 0 →
  leading_coeff (p ^ n) = leading_coeff p ^ n :=
nat.rec_on n (by simp) $
λ n ih h,
have h₁ : leading_coeff p ^ n ≠ 0 :=
  λ h₁, h $ by rw [pow_succ, h₁, mul_zero],
have h₂ : leading_coeff p * leading_coeff (p ^ n) ≠ 0 :=
  by rwa [pow_succ, ← ih h₁] at h,
by rw [pow_succ, pow_succ, leading_coeff_mul' h₂, ih h₁]

lemma degree_pow_eq' : ∀ {n}, leading_coeff p ^ n ≠ 0 →
  degree (p ^ n) = n •ℕ (degree p)
| 0     := λ h, by rw [pow_zero, ← C_1] at *;
  rw [degree_C h, zero_nsmul]
| (n+1) := λ h,
have h₁ : leading_coeff p ^ n ≠ 0 := λ h₁, h $
  by rw [pow_succ, h₁, mul_zero],
have h₂ : leading_coeff p * leading_coeff (p ^ n) ≠ 0 :=
  by rwa [pow_succ, ← leading_coeff_pow' h₁] at h,
by rw [pow_succ, degree_mul_eq' h₂, succ_nsmul, degree_pow_eq' h₁]

lemma nat_degree_pow_eq' {n : ℕ} (h : leading_coeff p ^ n ≠ 0) :
  nat_degree (p ^ n) = n * nat_degree p :=
if hp0 : p = 0 then
  if hn0 : n = 0 then by simp *
  else by rw [hp0, zero_pow (nat.pos_of_ne_zero hn0)]; simp
else
have hpn : p ^ n ≠ 0, from λ hpn0,  have h1 : _ := h,
  by rw [← leading_coeff_pow' h1, hpn0, leading_coeff_zero] at h;
  exact h rfl,
option.some_inj.1 $ show (nat_degree (p ^ n) : with_bot ℕ) = (n * nat_degree p : ℕ),
  by rw [← degree_eq_nat_degree hpn, degree_pow_eq' h, degree_eq_nat_degree hp0,
    ← with_bot.coe_nsmul]; simp

@[simp] lemma leading_coeff_X_pow : ∀ n : ℕ, leading_coeff ((X : polynomial R) ^ n) = 1
| 0 := by simp
| (n+1) :=
if h10 : (1 : R) = 0
then by rw [pow_succ, ← one_mul X, ← C_1, h10]; simp
else
have h : leading_coeff (X : polynomial R) * leading_coeff (X ^ n) ≠ 0,
  by rw [leading_coeff_X, leading_coeff_X_pow n, one_mul];
    exact h10,
by rw [pow_succ, leading_coeff_mul' h, leading_coeff_X, leading_coeff_X_pow, one_mul]

lemma nat_degree_comp_le : nat_degree (p.comp q) ≤ nat_degree p * nat_degree q :=
if h0 : p.comp q = 0 then by rw [h0, nat_degree_zero]; exact nat.zero_le _
else with_bot.coe_le_coe.1 $
  calc ↑(nat_degree (p.comp q)) = degree (p.comp q) : (degree_eq_nat_degree h0).symm
  ... ≤ _ : degree_sum_le _ _
  ... ≤ _ : sup_le (λ n hn,
    calc degree (C (coeff p n) * q ^ n)
        ≤ degree (C (coeff p n)) + degree (q ^ n) : degree_mul_le _ _
    ... ≤ nat_degree (C (coeff p n)) + n •ℕ (degree q) :
      add_le_add degree_le_nat_degree (degree_pow_le _ _)
    ... ≤ nat_degree (C (coeff p n)) + n •ℕ (nat_degree q) :
      add_le_add_left' (nsmul_le_nsmul_of_le_right (@degree_le_nat_degree _ _ q) n)
    ... = (n * nat_degree q : ℕ) :
     by rw [nat_degree_C, with_bot.coe_zero, zero_add, ← with_bot.coe_nsmul,
       nsmul_eq_mul]; simp
    ... ≤ (nat_degree p * nat_degree q : ℕ) : with_bot.coe_le_coe.2 $
      mul_le_mul_of_nonneg_right
        (le_nat_degree_of_ne_zero (finsupp.mem_support_iff.1 hn))
        (nat.zero_le _))

lemma degree_map_le [semiring S] (f : R →+* S) :
  degree (p.map f) ≤ degree p :=
if h : p.map f = 0 then by simp [h]
else begin
  rw [degree_eq_nat_degree h],
  refine le_degree_of_ne_zero (mt (congr_arg f) _),
  rw [← coeff_map f, is_semiring_hom.map_zero f],
  exact mt leading_coeff_eq_zero.1 h
end

lemma subsingleton_of_monic_zero (h : monic (0 : polynomial R)) :
  (∀ p q : polynomial R, p = q) ∧ (∀ a b : R, a = b) :=
by rw [monic.def, leading_coeff_zero] at h;
  exact ⟨λ p q, by rw [← mul_one p, ← mul_one q, ← C_1, ← h, C_0, mul_zero, mul_zero],
    λ a b, by rw [← mul_one a, ← mul_one b, ← h, mul_zero, mul_zero]⟩

lemma degree_map_eq_of_leading_coeff_ne_zero [semiring S] (f : R →+* S)
  (hf : f (leading_coeff p) ≠ 0) : degree (p.map f) = degree p :=
le_antisymm (degree_map_le f) $
  have hp0 : p ≠ 0, from λ hp0, by simpa [hp0, is_semiring_hom.map_zero f] using hf,
  begin
    rw [degree_eq_nat_degree hp0],
    refine le_degree_of_ne_zero _,
    rw [coeff_map], exact hf
  end

lemma monic_map [semiring S] (f : R →+* S) (hp : monic p) : monic (p.map f) :=
if h : (0 : S) = 1 then
  by haveI := subsingleton_of_zero_eq_one S h;
  exact subsingleton.elim _ _
else
have f (leading_coeff p) ≠ 0,
  by rwa [show _ = _, from hp, is_semiring_hom.map_one f, ne.def, eq_comm],
by erw [monic, leading_coeff, nat_degree_eq_of_degree_eq
    (degree_map_eq_of_leading_coeff_ne_zero f this), coeff_map,
    ← leading_coeff, show _ = _, from hp, is_semiring_hom.map_one f]

lemma zero_le_degree_iff {p : polynomial R} : 0 ≤ degree p ↔ p ≠ 0 :=
by rw [ne.def, ← degree_eq_bot];
  cases degree p; exact dec_trivial

@[simp] lemma coeff_mul_X_zero (p : polynomial R) : coeff (p * X) 0 = 0 :=
by rw [coeff_mul, nat.antidiagonal_zero];
simp only [polynomial.coeff_X_zero, finset.sum_singleton, mul_zero]

lemma degree_nonneg_iff_ne_zero : 0 ≤ degree p ↔ p ≠ 0 :=
⟨λ h0p hp0, absurd h0p (by rw [hp0, degree_zero]; exact dec_trivial),
  λ hp0, le_of_not_gt (λ h, by simp [gt, degree_eq_bot, *] at *)⟩

lemma nat_degree_eq_zero_iff_degree_le_zero : p.nat_degree = 0 ↔ p.degree ≤ 0 :=
if hp0 : p = 0 then by simp [hp0]
else by rw [degree_eq_nat_degree hp0, ← with_bot.coe_zero, with_bot.coe_le_coe,
  nat.le_zero_iff]

end degree

section map
variables [semiring S]
variables (f : R →+* S)

open is_semiring_hom

-- If the rings were commutative, we could prove this just using `eval₂_mul`.
-- TODO this proof is just a hack job on the proof of `eval₂_mul`,
-- using that `X` is central. It should probably be golfed!
@[simp] lemma map_mul : (p * q).map f = p.map f * q.map f :=
begin
  dunfold map,
  dunfold eval₂,
  rw [mul_def, finsupp.sum_mul _ p], simp only [finsupp.mul_sum _ q], rw [sum_sum_index],
  { apply sum_congr rfl, assume i hi, dsimp only, rw [sum_sum_index],
    { apply sum_congr rfl, assume j hj, dsimp only,
      rw [sum_single_index, (C.comp f).map_mul, pow_add],
      { simp [←mul_assoc], conv_lhs { rw ←@X_pow_mul_assoc _ _ _ _ i }, },
      { simp, } },
    { intro, simp, },
    { intros, simp [add_mul], } },
  { intro, simp, },
  { intros, simp [add_mul], }
end

instance map.is_semiring_hom : is_semiring_hom (map f) :=
{ map_zero := eval₂_zero _ _,
  map_one := eval₂_one _ _,
  map_add := λ _ _, eval₂_add _ _,
  map_mul := λ _ _, map_mul f, }

@[simp] lemma map_pow (n : ℕ) : (p ^ n).map f = p.map f ^ n := is_semiring_hom.map_pow (map f) _ _

lemma mem_map_range {p : polynomial S} :
  p ∈ set.range (map f) ↔ ∀ n, p.coeff n ∈ (set.range f) :=
begin
  split,
  { rintro ⟨p, rfl⟩ n, rw coeff_map, exact set.mem_range_self _ },
  { intro h, rw p.as_sum,
    apply is_add_submonoid.finset_sum_mem,
    intros i hi,
    rcases h i with ⟨c, hc⟩,
    use [C c * X^i],
    rw [map_mul, map_C, hc, map_pow, map_X] }
end

lemma eval₂_map [semiring T] (g : S →+* T) (x : T) :
  (p.map f).eval₂ g x = p.eval₂ (g.comp f) x :=
begin
  convert finsupp.sum_map_range_index _,
  { change map f p = map_range f _ p,
    ext,
    rw map_range_apply,
    exact coeff_map f a, },
  { exact f.map_zero, },
  { intro a, simp only [ring_hom.map_zero, zero_mul], },
end

lemma eval_map (x : S) : (p.map f).eval x = p.eval₂ f x :=
eval₂_map f (ring_hom.id _) x

end map

section hom_eval₂
-- TODO: Here we need commutativity in both `S` and `T`?
variables [comm_semiring S] [comm_semiring T]
variables (f : R →+* S) (g : S →+* T) (p)

lemma hom_eval₂ (x : S) : g (p.eval₂ f x) = p.eval₂ (g.comp f) (g x) :=
begin
  apply polynomial.induction_on p; clear p,
  { intros a, rw [eval₂_C, eval₂_C], refl, },
  { intros p q hp hq, simp only [hp, hq, eval₂_add, g.map_add] },
  { intros n a ih,
    simp only [eval₂_mul, eval₂_C, eval₂_X_pow, g.map_mul, g.map_pow],
    refl, }
end

end hom_eval₂

end semiring

section comm_semiring

variables [comm_semiring R] {p q : polynomial R}

section is_unit

lemma is_unit_C {x : R} : is_unit (C x) ↔ is_unit x :=
begin
  rw [is_unit_iff_dvd_one, is_unit_iff_dvd_one],
  split,
  { rintros ⟨g, hg⟩,
    replace hg := congr_arg (eval 0) hg,
    rw [eval_one, eval_mul, eval_C] at hg,
    exact ⟨g.eval 0, hg⟩ },
  { rintros ⟨y, hy⟩,
    exact ⟨C y, by rw [← C_mul, ← hy, C_1]⟩ }
end

lemma eq_one_of_is_unit_of_monic (hm : monic p) (hpu : is_unit p) : p = 1 :=
have degree p ≤ 0,
  from calc degree p ≤ degree (1 : polynomial R) :
    let ⟨u, hu⟩ := is_unit_iff_dvd_one.1 hpu in
    if hu0 : u = 0
    then begin
        rw [hu0, mul_zero] at hu,
        rw [← mul_one p, hu, mul_zero],
        simp
      end
    else have p.leading_coeff * u.leading_coeff ≠ 0,
        by rw [hm.leading_coeff, one_mul, ne.def, leading_coeff_eq_zero];
          exact hu0,
      by rw [hu, degree_mul_eq' this];
        exact le_add_of_nonneg_right' (degree_nonneg_iff_ne_zero.2 hu0)
  ... ≤ 0 : degree_one_le,
by rw [eq_C_of_degree_le_zero this, ← nat_degree_eq_zero_iff_degree_le_zero.2 this,
    ← leading_coeff, hm.leading_coeff, C_1]

end is_unit

end comm_semiring

instance subsingleton [subsingleton R] [semiring R] : subsingleton (polynomial R) :=
⟨λ _ _, ext (λ _, subsingleton.elim _ _)⟩

section semiring

variables [semiring R] {p q r : polynomial R}

lemma ne_zero_of_monic_of_zero_ne_one (hp : monic p) (h : (0 : R) ≠ 1) :
  p ≠ 0 := mt (congr_arg leading_coeff) $ by rw [monic.def.1 hp, leading_coeff_zero]; cc

lemma eq_X_add_C_of_degree_le_one (h : degree p ≤ 1) :
  p = C (p.coeff 1) * X + C (p.coeff 0) :=
ext (λ n, nat.cases_on n (by simp)
  (λ n, nat.cases_on n (by simp [coeff_C])
    (λ m, have degree p < m.succ.succ, from lt_of_le_of_lt h dec_trivial,
      by simp [coeff_eq_zero_of_degree_lt this, coeff_C, nat.succ_ne_zero, coeff_X,
        nat.succ_inj', @eq_comm ℕ 0])))

lemma eq_X_add_C_of_degree_eq_one (h : degree p = 1) :
  p = C (p.leading_coeff) * X + C (p.coeff 0) :=
(eq_X_add_C_of_degree_le_one (show degree p ≤ 1, from h ▸ le_refl _)).trans
  (by simp [leading_coeff, nat_degree_eq_of_degree_eq_some h])

theorem degree_C_mul_X_pow_le (r : R) (n : ℕ) : degree (C r * X^n) ≤ n :=
begin
  rw [← single_eq_C_mul_X],
  refine finset.sup_le (λ b hb, _),
  rw list.eq_of_mem_singleton (finsupp.support_single_subset hb),
  exact le_refl _
end

theorem degree_X_pow_le (n : ℕ) : degree (X^n : polynomial R) ≤ n :=
by simpa only [C_1, one_mul] using degree_C_mul_X_pow_le (1:R) n

theorem degree_X_le : degree (X : polynomial R) ≤ 1 :=
by simpa only [C_1, one_mul, pow_one] using degree_C_mul_X_pow_le (1:R) 1

section injective
open function
variables [semiring S] {f : R →+* S} (hf : function.injective f)
include hf

lemma degree_map_eq_of_injective (p : polynomial R) : degree (p.map f) = degree p :=
if h : p = 0 then by simp [h]
else degree_map_eq_of_leading_coeff_ne_zero _
  (by rw [← is_semiring_hom.map_zero f]; exact mt hf.eq_iff.1
    (mt leading_coeff_eq_zero.1 h))

lemma degree_map' (p : polynomial R) :
  degree (p.map f) = degree p :=
p.degree_map_eq_of_injective hf

lemma nat_degree_map' (p : polynomial R) :
  nat_degree (p.map f) = nat_degree p :=
nat_degree_eq_of_degree_eq (degree_map' hf p)

lemma map_injective : injective (map f) :=
λ p q h, ext $ λ m, hf $
begin
  rw ext_iff at h,
  specialize h m,
  rw [coeff_map f, coeff_map f] at h,
  exact h
end

lemma leading_coeff_of_injective (p : polynomial R) :
  leading_coeff (p.map f) = f (leading_coeff p) :=
begin
  delta leading_coeff,
  rw [coeff_map f, nat_degree_map' hf p]
end

lemma monic_of_injective {p : polynomial R} (hp : (p.map f).monic) : p.monic :=
begin
  apply hf,
  rw [← leading_coeff_of_injective hf, hp.leading_coeff, is_semiring_hom.map_one f]
end

end injective

theorem monic_of_degree_le (n : ℕ) (H1 : degree p ≤ n) (H2 : coeff p n = 1) : monic p :=
decidable.by_cases
  (assume H : degree p < n, @subsingleton.elim _ (subsingleton_of_zero_eq_one R $
    H2 ▸ (coeff_eq_zero_of_degree_lt H).symm) _ _)
  (assume H : ¬degree p < n,
    by rwa [monic, leading_coeff, nat_degree, (lt_or_eq_of_le H1).resolve_left H])

theorem monic_X_pow_add {n : ℕ} (H : degree p ≤ n) : monic (X ^ (n+1) + p) :=
have H1 : degree p < n+1, from lt_of_le_of_lt H (with_bot.coe_lt_coe.2 (nat.lt_succ_self n)),
monic_of_degree_le (n+1)
  (le_trans (degree_add_le _ _) (max_le (degree_X_pow_le _) (le_of_lt H1)))
  (by rw [coeff_add, coeff_X_pow, if_pos rfl, coeff_eq_zero_of_degree_lt H1, add_zero])

theorem monic_X_add_C (x : R) : monic (X + C x) :=
pow_one (X : polynomial R) ▸ monic_X_pow_add degree_C_le

theorem degree_le_iff_coeff_zero (f : polynomial R) (n : with_bot ℕ) :
  degree f ≤ n ↔ ∀ m : ℕ, n < m → coeff f m = 0 :=
⟨λ (H : finset.sup (f.support) some ≤ n) m (Hm : n < (m : with_bot ℕ)), decidable.of_not_not $ λ H4,
  have H1 : m ∉ f.support,
    from λ H2, not_lt_of_ge ((finset.sup_le_iff.1 H) m H2 : ((m : with_bot ℕ) ≤ n)) Hm,
  H1 $ (finsupp.mem_support_to_fun f m).2 H4,
λ H, finset.sup_le $ λ b Hb, decidable.of_not_not $ λ Hn,
  (finsupp.mem_support_to_fun f b).1 Hb $ H b $ lt_of_not_ge Hn⟩

theorem nat_degree_le_of_degree_le {p : polynomial R} {n : ℕ}
  (H : degree p ≤ n) : nat_degree p ≤ n :=
show option.get_or_else (degree p) 0 ≤ n, from match degree p, H with
| none,     H := zero_le _
| (some d), H := with_bot.coe_le_coe.1 H
end

theorem leading_coeff_mul_X_pow {p : polynomial R} {n : ℕ} :
  leading_coeff (p * X ^ n) = leading_coeff p :=
decidable.by_cases
  (λ H : leading_coeff p = 0, by rw [H, leading_coeff_eq_zero.1 H, zero_mul, leading_coeff_zero])
  (λ H : leading_coeff p ≠ 0,
    by rw [leading_coeff_mul', leading_coeff_X_pow, mul_one];
      rwa [leading_coeff_X_pow, mul_one])

lemma monic_mul (hp : monic p) (hq : monic q) : monic (p * q) :=
if h0 : (0 : R) = 1 then by haveI := subsingleton_of_zero_eq_one _ h0;
  exact subsingleton.elim _ _
else
  have leading_coeff p * leading_coeff q ≠ 0, by simp [monic.def.1 hp, monic.def.1 hq, ne.symm h0],
  by rw [monic.def, leading_coeff_mul' this, monic.def.1 hp, monic.def.1 hq, one_mul]

lemma monic_pow (hp : monic p) : ∀ (n : ℕ), monic (p ^ n)
| 0     := monic_one
| (n+1) := monic_mul hp (monic_pow n)

end semiring

section comm_semiring

variables [comm_semiring R] {p q : polynomial R}

lemma multiplicity_finite_of_degree_pos_of_monic (hp : (0 : with_bot ℕ) < degree p)
  (hmp : monic p) (hq : q ≠ 0) : multiplicity.finite p q :=
have zn0 : (0 : R) ≠ 1, from λ h, by haveI := subsingleton_of_zero_eq_one _ h;
  exact hq (subsingleton.elim _ _),
⟨nat_degree q, λ ⟨r, hr⟩,
  have hp0 : p ≠ 0, from λ hp0, by simp [hp0] at hp; contradiction,
  have hr0 : r ≠ 0, from λ hr0, by simp * at *,
  have hpn1 : leading_coeff p ^ (nat_degree q + 1) = 1,
    by simp [show _ = _, from hmp],
  have hpn0' : leading_coeff p ^ (nat_degree q + 1) ≠ 0,
    from hpn1.symm ▸ zn0.symm,
  have hpnr0 : leading_coeff (p ^ (nat_degree q + 1)) * leading_coeff r ≠ 0,
    by simp only [leading_coeff_pow' hpn0', leading_coeff_eq_zero, hpn1,
      one_pow, one_mul, ne.def, hr0]; simp,
  have hpn0 : p ^ (nat_degree q + 1) ≠ 0,
    from mt leading_coeff_eq_zero.2 $
      by rw [leading_coeff_pow' hpn0', show _ = _, from hmp, one_pow]; exact zn0.symm,
  have hnp : 0 < nat_degree p,
    by rw [← with_bot.coe_lt_coe, ← degree_eq_nat_degree hp0];
    exact hp,
  begin
    have := congr_arg nat_degree hr,
    rw [nat_degree_mul_eq' hpnr0,  nat_degree_pow_eq' hpn0', add_mul, add_assoc] at this,
    exact ne_of_lt (lt_add_of_le_of_pos (le_mul_of_one_le_right' (nat.zero_le _) hnp)
      (add_pos_of_pos_of_nonneg (by rwa one_mul) (nat.zero_le _))) this
  end⟩

end comm_semiring

section nonzero_semiring
variables [semiring R] [nonzero R] {p q : polynomial R}

instance : nonzero (polynomial R) :=
{ zero_ne_one := λ (h : (0 : polynomial R) = 1), zero_ne_one $
    calc (0 : R) = eval 0 0 : eval_zero.symm
      ... = eval 0 1 : congr_arg _ h
      ... = 1 : eval_C }

@[simp] lemma degree_one : degree (1 : polynomial R) = (0 : with_bot ℕ) :=
degree_C (show (1 : R) ≠ 0, from zero_ne_one.symm)

@[simp] lemma degree_X : degree (X : polynomial R) = 1 :=
begin
  unfold X degree monomial single finsupp.support,
  rw if_neg (one_ne_zero : (1 : R) ≠ 0),
  refl
end

lemma X_ne_zero : (X : polynomial R) ≠ 0 :=
mt (congr_arg (λ p, coeff p 1)) (by simp)

@[simp] lemma degree_X_pow : ∀ (n : ℕ), degree ((X : polynomial R) ^ n) = n
| 0 := by simp only [pow_zero, degree_one]; refl
| (n+1) :=
have h : leading_coeff (X : polynomial R) * leading_coeff (X ^ n) ≠ 0,
  by rw [leading_coeff_X, leading_coeff_X_pow n, one_mul];
    exact zero_ne_one.symm,
by rw [pow_succ, degree_mul_eq' h, degree_X, degree_X_pow, add_comm]; refl

@[simp] lemma not_monic_zero : ¬monic (0 : polynomial R) :=
by simpa only [monic, leading_coeff_zero] using (zero_ne_one : (0 : R) ≠ 1)

lemma ne_zero_of_monic (h : monic p) : p ≠ 0 :=
λ h₁, @not_monic_zero R _ _ (h₁ ▸ h)

end nonzero_semiring

section semiring
variables [semiring R] {p q : polynomial R}

/-- `dix_X p` return a polynomial `q` such that `q * X + C (p.coeff 0) = p`.
  It can be used in a semiring where the usual division algorithm is not possible -/
def div_X (p : polynomial R) : polynomial R :=
{ to_fun := λ n, p.coeff (n + 1),
  support := ⟨(p.support.filter (> 0)).1.map (λ n, n - 1),
    multiset.nodup_map_on begin
        simp only [finset.mem_def.symm, finset.mem_erase, finset.mem_filter],
        assume x hx y hy hxy,
        rwa [← @add_right_cancel_iff _ _ 1, nat.sub_add_cancel hx.2,
          nat.sub_add_cancel hy.2] at hxy
      end
      (p.support.filter (> 0)).2⟩,
  mem_support_to_fun := λ n,
    suffices (∃ (a : ℕ), (¬coeff p a = 0 ∧ a > 0) ∧ a - 1 = n) ↔
      ¬coeff p (n + 1) = 0,
    by simpa [finset.mem_def.symm, apply_eq_coeff],
    ⟨λ ⟨a, ha⟩, by rw [← ha.2, nat.sub_add_cancel ha.1.2]; exact ha.1.1,
      λ h, ⟨n + 1, ⟨h, nat.succ_pos _⟩, nat.succ_sub_one _⟩⟩ }

lemma div_X_mul_X_add (p : polynomial R) : div_X p * X + C (p.coeff 0) = p :=
ext $ λ n,
  nat.cases_on n
   (by simp)
   (by simp [coeff_C, nat.succ_ne_zero, coeff_mul_X, div_X])

@[simp] lemma div_X_C (a : R) : div_X (C a) = 0 :=
ext $ λ n, by cases n; simp [div_X, coeff_C]; simp [coeff]

lemma div_X_eq_zero_iff : div_X p = 0 ↔ p = C (p.coeff 0) :=
⟨λ h, by simpa [eq_comm, h] using div_X_mul_X_add p,
  λ h, by rw [h, div_X_C]⟩

lemma div_X_add : div_X (p + q) = div_X p + div_X q :=
ext $ by simp [div_X]

theorem nonzero.of_polynomial_ne (h : p ≠ q) : nonzero R :=
{ zero_ne_one := λ h01 : 0 = 1, h $
    by rw [← mul_one p, ← mul_one q, ← C_1, ← h01, C_0, mul_zero, mul_zero] }

lemma degree_lt_degree_mul_X (hp : p ≠ 0) : p.degree < (p * X).degree :=
by haveI := nonzero.of_polynomial_ne hp; exact
have leading_coeff p * leading_coeff X ≠ 0, by simpa,
by erw [degree_mul_eq' this, degree_eq_nat_degree hp,
    degree_X, ← with_bot.coe_one, ← with_bot.coe_add, with_bot.coe_lt_coe];
  exact nat.lt_succ_self _

lemma degree_div_X_lt (hp0 : p ≠ 0) : (div_X p).degree < p.degree :=
by haveI := nonzero.of_polynomial_ne hp0; exact
calc (div_X p).degree < (div_X p * X + C (p.coeff 0)).degree :
  if h : degree p ≤ 0
  then begin
      have h' : C (p.coeff 0) ≠ 0, by rwa [← eq_C_of_degree_le_zero h],
      rw [eq_C_of_degree_le_zero h, div_X_C, degree_zero, zero_mul, zero_add],
      exact lt_of_le_of_ne bot_le (ne.symm (mt degree_eq_bot.1 $
        by simp [h'])),
    end
  else
    have hXp0 : div_X p ≠ 0,
      by simpa [div_X_eq_zero_iff, -not_le, degree_le_zero_iff] using h,
    have leading_coeff (div_X p) * leading_coeff X ≠ 0, by simpa,
    have degree (C (p.coeff 0)) < degree (div_X p * X),
      from calc degree (C (p.coeff 0)) ≤ 0 : degree_C_le
         ... < 1 : dec_trivial
         ... = degree (X : polynomial R) : degree_X.symm
         ... ≤ degree (div_X p * X) :
          by rw [← zero_add (degree X), degree_mul_eq' this];
            exact add_le_add
              (by rw [zero_le_degree_iff, ne.def, div_X_eq_zero_iff];
                exact λ h0, h (h0.symm ▸ degree_C_le))
              (le_refl _),
    by rw [add_comm, degree_add_eq_of_degree_lt this];
      exact degree_lt_degree_mul_X hXp0
... = p.degree : by rw div_X_mul_X_add

@[elab_as_eliminator] noncomputable def rec_on_horner
  {M : polynomial R → Sort*} : Π (p : polynomial R),
  M 0 →
  (Π p a, coeff p 0 = 0 → a ≠ 0 → M p → M (p + C a)) →
  (Π p, p ≠ 0 → M p → M (p * X)) →
  M p
| p := λ M0 MC MX,
if hp : p = 0 then eq.rec_on hp.symm M0
else
have wf : degree (div_X p) < degree p,
  from degree_div_X_lt hp,
by rw [← div_X_mul_X_add p] at *;
  exact
  if hcp0 : coeff p 0 = 0
  then by rw [hcp0, C_0, add_zero];
    exact MX _ (λ h : div_X p = 0, by simpa [h, hcp0] using hp)
      (rec_on_horner _ M0 MC MX)
  else MC _ _ (coeff_mul_X_zero _) hcp0 (if hpX0 : div_X p = 0
    then show M (div_X p * X), by rw [hpX0, zero_mul]; exact M0
    else MX (div_X p) hpX0 (rec_on_horner _ M0 MC MX))
using_well_founded {dec_tac := tactic.assumption}

@[elab_as_eliminator] lemma degree_pos_induction_on
  {P : polynomial R → Prop} (p : polynomial R) (h0 : 0 < degree p)
  (hC : ∀ {a}, a ≠ 0 → P (C a * X))
  (hX : ∀ {p}, 0 < degree p → P p → P (p * X))
  (hadd : ∀ {p} {a}, 0 < degree p → P p → P (p + C a)) : P p :=
rec_on_horner p
  (λ h, by rw degree_zero at h; exact absurd h dec_trivial)
  (λ p a _ _ ih h0,
    have 0 < degree p,
      from lt_of_not_ge (λ h, (not_lt_of_ge degree_C_le) $
        by rwa [eq_C_of_degree_le_zero h, ← C_add] at h0),
    hadd this (ih this))
  (λ p _ ih h0',
    if h0 : 0 < degree p
    then hX h0 (ih h0)
    else by rw [eq_C_of_degree_le_zero (le_of_not_gt h0)] at *;
      exact hC (λ h : coeff p 0 = 0,
        by simpa [h, nat.not_lt_zero] using h0'))
  h0

end semiring

section semiring
variables [semiring R]

variable (R)
def lcoeff (n : ℕ) : polynomial R →ₗ[R] R :=
{ to_fun := λ f, coeff f n,
  map_add' := λ f g, coeff_add f g n,
  map_smul' := λ r p, coeff_smul p r n }
variable {R}

@[simp] lemma lcoeff_apply (n : ℕ) (f : polynomial R) : lcoeff R n f = coeff f n := rfl

lemma degree_pos_of_root {p : polynomial R} (hp : p ≠ 0) (h : is_root p a) : 0 < degree p :=
lt_of_not_ge $ λ hlt, begin
  have := eq_C_of_degree_le_zero hlt,
  rw [is_root, this, eval_C] at h,
  exact hp (finsupp.ext (λ n, show coeff p n = 0, from
    nat.cases_on n h (λ _, coeff_eq_zero_of_degree_lt (lt_of_le_of_lt hlt
      (with_bot.coe_lt_coe.2 (nat.succ_pos _)))))),
end

lemma eq_C_of_nat_degree_le_zero {p : polynomial R} (h : nat_degree p ≤ 0) : p = C (coeff p 0) :=
begin
  refine polynomial.ext (λ n, _),
  cases n,
  { simp },
  { have : nat_degree p < nat.succ n := lt_of_le_of_lt h (nat.succ_pos _),
    rw [coeff_C, if_neg (nat.succ_ne_zero _), coeff_eq_zero_of_nat_degree_lt this] }
end

lemma nat_degree_pos_iff_degree_pos {p : polynomial R} :
  0 < nat_degree p ↔ 0 < degree p :=
⟨ λ h, ((degree_eq_iff_nat_degree_eq_of_pos h).mpr rfl).symm ▸ (with_bot.some_lt_some.mpr h),
  by { unfold nat_degree,
       cases degree p,
       { rintros ⟨_, ⟨⟩, _⟩ },
       { exact with_bot.some_lt_some.mp } } ⟩

variables [semiring S]

lemma nat_degree_pos_of_eval₂_root {p : polynomial R} (hp : p ≠ 0) (f : R →+* S)
  {z : S} (hz : eval₂ f z p = 0) (inj : ∀ (x : R), f x = 0 → x = 0) :
  0 < nat_degree p :=
lt_of_not_ge $ λ hlt, begin
  rw [eq_C_of_nat_degree_le_zero hlt, eval₂_C] at hz,
  refine hp (finsupp.ext (λ n, _)),
  cases n,
  { exact inj _ hz },
  { exact coeff_eq_zero_of_nat_degree_lt (lt_of_le_of_lt hlt (nat.succ_pos _)) }
end

lemma degree_pos_of_eval₂_root {p : polynomial R} (hp : p ≠ 0) (f : R →+* S)
  {z : S} (hz : eval₂ f z p = 0) (inj : ∀ (x : R), f x = 0 → x = 0) :
  0 < degree p :=
nat_degree_pos_iff_degree_pos.mp (nat_degree_pos_of_eval₂_root hp f hz inj)

end semiring

section ring
variables [ring R] {p q : polynomial R}

@[simp]
lemma C_eq_int_cast (n : ℤ) : C ↑n = (n : polynomial R) :=
(C : R →+* _).map_int_cast n

lemma C_neg : C (-a) = -C a := ring_hom.map_neg C a

lemma C_sub : C (a - b) = C a - C b := ring_hom.map_sub C a b

instance map.is_ring_hom {S} [ring S] (f : R →+* S) : is_ring_hom (map f) :=
by apply is_ring_hom.of_semiring

@[simp] lemma map_sub {S} [comm_ring S] (f : R →+* S) :
  (p - q).map f = p.map f - q.map f :=
is_ring_hom.map_sub _

@[simp] lemma map_neg {S} [comm_ring S] (f : R →+* S) :
  (-p).map f = -(p.map f) :=
is_ring_hom.map_neg _

@[simp] lemma degree_neg (p : polynomial R) : degree (-p) = degree p :=
by unfold degree; rw support_neg

lemma degree_sub_le (p q : polynomial R) : degree (p - q) ≤ max (degree p) (degree q) :=
degree_neg q ▸ degree_add_le p (-q)

@[simp] lemma nat_degree_neg (p : polynomial R) : nat_degree (-p) = nat_degree p :=
by simp [nat_degree]

@[simp] lemma nat_degree_int_cast (n : ℤ) : nat_degree (n : polynomial R) = 0 :=
by simp only [←C_eq_int_cast, nat_degree_C]

@[simp] lemma coeff_neg (p : polynomial R) (n : ℕ) : coeff (-p) n = -coeff p n := rfl

@[simp]
lemma coeff_sub (p q : polynomial R) (n : ℕ) : coeff (p - q) n = coeff p n - coeff q n := rfl

@[simp] lemma eval_int_cast {n : ℤ} {x : R} : (n : polynomial R).eval x = n :=
by simp only [←C_eq_int_cast, eval_C]

@[simp] lemma eval₂_neg {S} [ring S] (f : R →+* S) {x : S} :
  (-p).eval₂ f x = -p.eval₂ f x :=
by rw [eq_neg_iff_add_eq_zero, ←eval₂_add, add_left_neg, eval₂_zero]

@[simp] lemma eval₂_sub {S} [ring S] (f : R →+* S) {x : S} :
  (p - q).eval₂ f x = p.eval₂ f x - q.eval₂ f x :=
by rw [sub_eq_add_neg, eval₂_add, eval₂_neg, sub_eq_add_neg]

@[simp] lemma eval_neg (p : polynomial R) (x : R) : (-p).eval x = -p.eval x :=
eval₂_neg _

@[simp] lemma eval_sub (p q : polynomial R) (x : R) : (p - q).eval x = p.eval x - q.eval x :=
eval₂_sub _

end ring

section comm_ring
variables [comm_ring R] {p q : polynomial R}
instance : comm_ring (polynomial R) := add_monoid_algebra.comm_ring

instance eval₂.is_ring_hom {S} [comm_ring S]
  (f : R →+* S) {x : S} : is_ring_hom (eval₂ f x) :=
by apply is_ring_hom.of_semiring

instance eval.is_ring_hom {x : R} : is_ring_hom (eval x) := eval₂.is_ring_hom _

end comm_ring

section comm_semiring
variables [comm_semiring R] {p q : polynomial R}

section aeval
/-- `R[X]` is the generator of the category `R-Alg`. -/
instance polynomial (R : Type u) [comm_semiring R] : algebra R (polynomial R) :=
{ commutes' := λ _ _, mul_comm _ _,
  smul_def' := λ c p, (polynomial.C_mul' c p).symm,
  .. polynomial.semimodule, .. ring_hom.of polynomial.C }

variables (R) (A)

-- TODO this could be generalized: there's no need for `A` to be commutative,
-- we just need that `x` is central.
variables [comm_ring A] [algebra R A]
variables (x : A)

/-- Given a valuation `x` of the variable in an `R`-algebra `A`, `aeval R A x` is
the unique `R`-algebra homomorphism from `R[X]` to `A` sending `X` to `x`. -/
def aeval : polynomial R →ₐ[R] A :=
{ commutes' := λ r, eval₂_C _ _,
  ..eval₂_ring_hom (algebra_map R A) x }

variables {R A}

theorem aeval_def (p : polynomial R) : aeval R A x p = eval₂ (algebra_map R A) x p := rfl

@[simp] lemma aeval_X : aeval R A x X = x := eval₂_X _ x

@[simp] lemma aeval_C (r : R) : aeval R A x (C r) = algebra_map R A r := eval₂_C _ x

theorem eval_unique (φ : polynomial R →ₐ[R] A) (p) :
  φ p = eval₂ (algebra_map R A) (φ X) p :=
begin
  apply polynomial.induction_on p,
  { intro r, rw eval₂_C, exact φ.commutes r },
  { intros f g ih1 ih2,
    rw [φ.map_add, ih1, ih2, eval₂_add] },
  { intros n r ih,
    rw [pow_succ', ← mul_assoc, φ.map_mul, eval₂_mul (algebra_map R A), eval₂_X, ih] }
end

end aeval

end comm_semiring

section ring
variables [ring R] {p q : polynomial R}

lemma degree_sub_lt (hd : degree p = degree q)
  (hp0 : p ≠ 0) (hlc : leading_coeff p = leading_coeff q) :
  degree (p - q) < degree p :=
have hp : single (nat_degree p) (leading_coeff p) + p.erase (nat_degree p) = p :=
  finsupp.single_add_erase,
have hq : single (nat_degree q) (leading_coeff q) + q.erase (nat_degree q) = q :=
  finsupp.single_add_erase,
have hd' : nat_degree p = nat_degree q := by unfold nat_degree; rw hd,
have hq0 : q ≠ 0 := mt degree_eq_bot.2 (hd ▸ mt degree_eq_bot.1 hp0),
calc degree (p - q) = degree (erase (nat_degree q) p + -erase (nat_degree q) q) :
  by conv {to_lhs, rw [← hp, ← hq, hlc, hd', add_sub_add_left_eq_sub, sub_eq_add_neg]}
... ≤ max (degree (erase (nat_degree q) p)) (degree (erase (nat_degree q) q))
  : degree_neg (erase (nat_degree q) q) ▸ degree_add_le _ _
... < degree p : max_lt_iff.2 ⟨hd' ▸ degree_erase_lt hp0, hd.symm ▸ degree_erase_lt hq0⟩

lemma ne_zero_of_ne_zero_of_monic (hp : p ≠ 0) (hq : monic q) : q ≠ 0
| h := begin
  rw [h, monic.def, leading_coeff_zero] at hq,
  rw [← mul_one p, ← C_1, ← hq, C_0, mul_zero] at hp,
  exact hp rfl
end

lemma div_wf_lemma (h : degree q ≤ degree p ∧ p ≠ 0) (hq : monic q) :
  degree (p - C (leading_coeff p) * X ^ (nat_degree p - nat_degree q) * q) < degree p :=
have hp : leading_coeff p ≠ 0 := mt leading_coeff_eq_zero.1 h.2,
have hpq : leading_coeff (C (leading_coeff p) * X ^ (nat_degree p - nat_degree q)) *
    leading_coeff q ≠ 0,
  by rwa [leading_coeff_monomial, monic.def.1 hq, mul_one],
if h0 : p - C (leading_coeff p) * X ^ (nat_degree p - nat_degree q) * q = 0
then h0.symm ▸ (lt_of_not_ge $ mt le_bot_iff.1 (mt degree_eq_bot.1 h.2))
else
  have hq0 : q ≠ 0 := ne_zero_of_ne_zero_of_monic h.2 hq,
  have hlt : nat_degree q ≤ nat_degree p := with_bot.coe_le_coe.1
    (by rw [← degree_eq_nat_degree h.2, ← degree_eq_nat_degree hq0];
    exact h.1),
  degree_sub_lt
  (by rw [degree_mul_eq' hpq, degree_monomial _ hp, degree_eq_nat_degree h.2,
      degree_eq_nat_degree hq0, ← with_bot.coe_add, nat.sub_add_cancel hlt])
  h.2
  (by rw [leading_coeff_mul' hpq, leading_coeff_monomial, monic.def.1 hq, mul_one])

noncomputable def div_mod_by_monic_aux : Π (p : polynomial R) {q : polynomial R},
  monic q → polynomial R × polynomial R
| p := λ q hq, if h : degree q ≤ degree p ∧ p ≠ 0 then
  let z := C (leading_coeff p) * X^(nat_degree p - nat_degree q)  in
  have wf : _ := div_wf_lemma h hq,
  let dm := div_mod_by_monic_aux (p - z * q) hq in
  ⟨z + dm.1, dm.2⟩
  else ⟨0, p⟩
using_well_founded {dec_tac := tactic.assumption}

/-- `div_by_monic` gives the quotient of `p` by a monic polynomial `q`. -/
def div_by_monic (p q : polynomial R) : polynomial R :=
if hq : monic q then (div_mod_by_monic_aux p hq).1 else 0

/-- `mod_by_monic` gives the remainder of `p` by a monic polynomial `q`. -/
def mod_by_monic (p q : polynomial R) : polynomial R :=
if hq : monic q then (div_mod_by_monic_aux p hq).2 else p

infixl  ` /ₘ ` : 70 := div_by_monic

infixl ` %ₘ ` : 70 := mod_by_monic

lemma degree_mod_by_monic_lt : ∀ (p : polynomial R) {q : polynomial R} (hq : monic q)
  (hq0 : q ≠ 0), degree (p %ₘ q) < degree q
| p := λ q hq hq0,
if h : degree q ≤ degree p ∧ p ≠ 0 then
  have wf : _ := div_wf_lemma ⟨h.1, h.2⟩ hq,
  have degree ((p - C (leading_coeff p) * X ^ (nat_degree p - nat_degree q) * q) %ₘ q) < degree q :=
      degree_mod_by_monic_lt (p - C (leading_coeff p) * X ^ (nat_degree p - nat_degree q) * q)
      hq hq0,
  begin
    unfold mod_by_monic at this ⊢,
    unfold div_mod_by_monic_aux,
    rw dif_pos hq at this ⊢,
    rw if_pos h,
    exact this
  end
else
  or.cases_on (not_and_distrib.1 h) begin
    unfold mod_by_monic div_mod_by_monic_aux,
    rw [dif_pos hq, if_neg h],
    exact lt_of_not_ge,
  end
  begin
    assume hp,
    unfold mod_by_monic div_mod_by_monic_aux,
    rw [dif_pos hq, if_neg h, not_not.1 hp],
    exact lt_of_le_of_ne bot_le
      (ne.symm (mt degree_eq_bot.1 hq0)),
  end
using_well_founded {dec_tac := tactic.assumption}

@[simp] lemma zero_mod_by_monic (p : polynomial R) : 0 %ₘ p = 0 :=
begin
  unfold mod_by_monic div_mod_by_monic_aux,
  by_cases hp : monic p,
  { rw [dif_pos hp, if_neg (mt and.right (not_not_intro rfl))] },
  { rw [dif_neg hp] }
end

@[simp] lemma zero_div_by_monic (p : polynomial R) : 0 /ₘ p = 0 :=
begin
  unfold div_by_monic div_mod_by_monic_aux,
  by_cases hp : monic p,
  { rw [dif_pos hp, if_neg (mt and.right (not_not_intro rfl))] },
  { rw [dif_neg hp] }
end

@[simp] lemma mod_by_monic_zero (p : polynomial R) : p %ₘ 0 = p :=
if h : monic (0 : polynomial R) then (subsingleton_of_monic_zero h).1 _ _ else
by unfold mod_by_monic div_mod_by_monic_aux; rw dif_neg h

@[simp] lemma div_by_monic_zero (p : polynomial R) : p /ₘ 0 = 0 :=
if h : monic (0 : polynomial R) then (subsingleton_of_monic_zero h).1 _ _ else
by unfold div_by_monic div_mod_by_monic_aux; rw dif_neg h

lemma div_by_monic_eq_of_not_monic (p : polynomial R) (hq : ¬monic q) : p /ₘ q = 0 := dif_neg hq

lemma mod_by_monic_eq_of_not_monic (p : polynomial R) (hq : ¬monic q) : p %ₘ q = p := dif_neg hq

lemma mod_by_monic_eq_self_iff (hq : monic q) (hq0 : q ≠ 0) : p %ₘ q = p ↔ degree p < degree q :=
⟨λ h, h ▸ degree_mod_by_monic_lt _ hq hq0,
λ h, have ¬ degree q ≤ degree p := not_le_of_gt h,
  by unfold mod_by_monic div_mod_by_monic_aux; rw [dif_pos hq, if_neg (mt and.left this)]⟩

theorem monic_X_sub_C (x : R) : monic (X - C x) :=
by simpa only [C_neg] using monic_X_add_C (-x)

theorem monic_X_pow_sub {n : ℕ} (H : degree p ≤ n) : monic (X ^ (n+1) - p) :=
monic_X_pow_add ((degree_neg p).symm ▸ H)

theorem degree_mod_by_monic_le (p : polynomial R) {q : polynomial R}
  (hq : monic q) : degree (p %ₘ q) ≤ degree q :=
decidable.by_cases
  (assume H : q = 0, by rw [monic, H, leading_coeff_zero] at hq;
    have : (0:polynomial R) = 1 := (by rw [← C_0, ← C_1, hq]);
    rw [eq_zero_of_zero_eq_one _ this (p %ₘ q), eq_zero_of_zero_eq_one _ this q]; exact le_refl _)
  (assume H : q ≠ 0, le_of_lt $ degree_mod_by_monic_lt _ hq H)

end ring

section comm_ring
variables [comm_ring R] {p q : polynomial R}

lemma mod_by_monic_eq_sub_mul_div : ∀ (p : polynomial R) {q : polynomial R} (hq : monic q),
  p %ₘ q = p - q * (p /ₘ q)
| p := λ q hq,
  if h : degree q ≤ degree p ∧ p ≠ 0 then
    have wf : _ := div_wf_lemma h hq,
    have ih : _ := mod_by_monic_eq_sub_mul_div
      (p - C (leading_coeff p) * X ^ (nat_degree p - nat_degree q) * q) hq,
    begin
      unfold mod_by_monic div_by_monic div_mod_by_monic_aux,
      rw [dif_pos hq, if_pos h],
      rw [mod_by_monic, dif_pos hq] at ih,
      refine ih.trans _,
      unfold div_by_monic,
      rw [dif_pos hq, dif_pos hq, if_pos h, mul_add, sub_add_eq_sub_sub, mul_comm]
    end
  else
    begin
      unfold mod_by_monic div_by_monic div_mod_by_monic_aux,
      rw [dif_pos hq, if_neg h, dif_pos hq, if_neg h, mul_zero, sub_zero]
    end
using_well_founded {dec_tac := tactic.assumption}

lemma mod_by_monic_add_div (p : polynomial R) {q : polynomial R} (hq : monic q) :
  p %ₘ q + q * (p /ₘ q) = p := eq_sub_iff_add_eq.1 (mod_by_monic_eq_sub_mul_div p hq)

lemma div_by_monic_eq_zero_iff (hq : monic q) (hq0 : q ≠ 0) : p /ₘ q = 0 ↔ degree p < degree q :=
⟨λ h, by have := mod_by_monic_add_div p hq;
  rwa [h, mul_zero, add_zero, mod_by_monic_eq_self_iff hq hq0] at this,
λ h, have ¬ degree q ≤ degree p := not_le_of_gt h,
  by unfold div_by_monic div_mod_by_monic_aux; rw [dif_pos hq, if_neg (mt and.left this)]⟩

lemma degree_add_div_by_monic (hq : monic q) (h : degree q ≤ degree p) :
  degree q + degree (p /ₘ q) = degree p :=
if hq0 : q = 0 then
  have ∀ (p : polynomial R), p = 0,
    from λ p, (@subsingleton_of_monic_zero R _ (hq0 ▸ hq)).1 _ _,
  by rw [this (p /ₘ q), this p, this q]; refl
else
have hdiv0 : p /ₘ q ≠ 0 := by rwa [(≠), div_by_monic_eq_zero_iff hq hq0, not_lt],
have hlc : leading_coeff q * leading_coeff (p /ₘ q) ≠ 0 :=
  by rwa [monic.def.1 hq, one_mul, (≠), leading_coeff_eq_zero],
have hmod : degree (p %ₘ q) < degree (q * (p /ₘ q)) :=
  calc degree (p %ₘ q) < degree q : degree_mod_by_monic_lt _ hq hq0
  ... ≤ _ : by rw [degree_mul_eq' hlc, degree_eq_nat_degree hq0,
      degree_eq_nat_degree hdiv0, ← with_bot.coe_add, with_bot.coe_le_coe];
    exact nat.le_add_right _ _,
calc degree q + degree (p /ₘ q) = degree (q * (p /ₘ q)) : eq.symm (degree_mul_eq' hlc)
... = degree (p %ₘ q + q * (p /ₘ q)) : (degree_add_eq_of_degree_lt hmod).symm
... = _ : congr_arg _ (mod_by_monic_add_div _ hq)

lemma degree_div_by_monic_le (p q : polynomial R) : degree (p /ₘ q) ≤ degree p :=
if hp0 : p = 0 then by simp only [hp0, zero_div_by_monic, le_refl]
else if hq : monic q then
  have hq0 : q ≠ 0 := ne_zero_of_ne_zero_of_monic hp0 hq,
  if h : degree q ≤ degree p
  then by rw [← degree_add_div_by_monic hq h, degree_eq_nat_degree hq0,
      degree_eq_nat_degree (mt (div_by_monic_eq_zero_iff hq hq0).1 (not_lt.2 h))];
    exact with_bot.coe_le_coe.2 (nat.le_add_left _ _)
  else
    by unfold div_by_monic div_mod_by_monic_aux;
      simp only [dif_pos hq, h, false_and, if_false, degree_zero, bot_le]
else (div_by_monic_eq_of_not_monic p hq).symm ▸ bot_le

lemma degree_div_by_monic_lt (p : polynomial R) {q : polynomial R} (hq : monic q)
  (hp0 : p ≠ 0) (h0q : 0 < degree q) : degree (p /ₘ q) < degree p :=
have hq0 : q ≠ 0 := ne_zero_of_ne_zero_of_monic hp0 hq,
if hpq : degree p < degree q
then begin
  rw [(div_by_monic_eq_zero_iff hq hq0).2 hpq, degree_eq_nat_degree hp0],
  exact with_bot.bot_lt_some _
end
else begin
  rw [← degree_add_div_by_monic hq (not_lt.1 hpq), degree_eq_nat_degree hq0,
        degree_eq_nat_degree (mt (div_by_monic_eq_zero_iff hq hq0).1 hpq)],
  exact with_bot.coe_lt_coe.2 (nat.lt_add_of_pos_left
    (with_bot.coe_lt_coe.1 $ (degree_eq_nat_degree hq0) ▸ h0q))
end

lemma div_mod_by_monic_unique {f g} (q r : polynomial R) (hg : monic g)
  (h : r + g * q = f ∧ degree r < degree g) : f /ₘ g = q ∧ f %ₘ g = r :=
if hg0 : g = 0 then by split; exact (subsingleton_of_monic_zero
  (hg0 ▸ hg : monic (0 : polynomial R))).1 _ _
else
  have h₁ : r - f %ₘ g = -g * (q - f /ₘ g),
    from eq_of_sub_eq_zero
      (by rw [← sub_eq_zero_of_eq (h.1.trans (mod_by_monic_add_div f hg).symm)];
        simp [mul_add, mul_comm, sub_eq_add_neg, add_comm, add_left_comm, add_assoc]),
  have h₂ : degree (r - f %ₘ g) = degree (g * (q - f /ₘ g)),
    by simp [h₁],
  have h₄ : degree (r - f %ₘ g) < degree g,
    from calc degree (r - f %ₘ g) ≤ max (degree r) (degree (-(f %ₘ g))) :
      degree_add_le _ _
    ... < degree g : max_lt_iff.2 ⟨h.2, by rw degree_neg; exact degree_mod_by_monic_lt _ hg hg0⟩,
  have h₅ : q - (f /ₘ g) = 0,
    from by_contradiction
      (λ hqf, not_le_of_gt h₄ $
        calc degree g ≤ degree g + degree (q - f /ₘ g) :
          by erw [degree_eq_nat_degree hg0, degree_eq_nat_degree hqf,
              with_bot.coe_le_coe];
            exact nat.le_add_right _ _
        ... = degree (r - f %ₘ g) :
          by rw [h₂, degree_mul_eq']; simpa [monic.def.1 hg]),
  ⟨eq.symm $ eq_of_sub_eq_zero h₅,
    eq.symm $ eq_of_sub_eq_zero $ by simpa [h₅] using h₁⟩

lemma map_mod_div_by_monic [comm_ring S] (f : R →+* S) (hq : monic q) :
  (p /ₘ q).map f = p.map f /ₘ q.map f ∧ (p %ₘ q).map f = p.map f %ₘ q.map f :=
if h01 : (0 : S) = 1 then by haveI := subsingleton_of_zero_eq_one S h01;
  exact ⟨subsingleton.elim _ _, subsingleton.elim _ _⟩
else
have h01R : (0 : R) ≠ 1, from mt (congr_arg f)
  (by rwa [is_semiring_hom.map_one f, is_semiring_hom.map_zero f]),
have map f p /ₘ map f q = map f (p /ₘ q) ∧ map f p %ₘ map f q = map f (p %ₘ q),
  from (div_mod_by_monic_unique ((p /ₘ q).map f) _ (monic_map f hq)
    ⟨eq.symm $ by rw [← map_mul, ← map_add, mod_by_monic_add_div _ hq],
    calc _ ≤ degree (p %ₘ q) : degree_map_le _
    ... < degree q : degree_mod_by_monic_lt _ hq
      $ (ne_zero_of_monic_of_zero_ne_one hq h01R)
    ... = _ : eq.symm $ degree_map_eq_of_leading_coeff_ne_zero _
      (by rw [monic.def.1 hq, is_semiring_hom.map_one f]; exact ne.symm h01)⟩),
⟨this.1.symm, this.2.symm⟩

lemma map_div_by_monic [comm_ring S] (f : R →+* S) (hq : monic q) :
  (p /ₘ q).map f = p.map f /ₘ q.map f :=
(map_mod_div_by_monic f hq).1

lemma map_mod_by_monic [comm_ring S] (f : R →+* S) (hq : monic q) :
  (p %ₘ q).map f = p.map f %ₘ q.map f :=
(map_mod_div_by_monic f hq).2

lemma dvd_iff_mod_by_monic_eq_zero (hq : monic q) : p %ₘ q = 0 ↔ q ∣ p :=
⟨λ h, by rw [← mod_by_monic_add_div p hq, h, zero_add];
  exact dvd_mul_right _ _,
λ h, if hq0 : q = 0 then by rw hq0 at hq;
  exact (subsingleton_of_monic_zero hq).1 _ _
  else
  let ⟨r, hr⟩ := exists_eq_mul_right_of_dvd h in
  by_contradiction (λ hpq0,
  have hmod : p %ₘ q = q * (r - p /ₘ q) :=
    by rw [mod_by_monic_eq_sub_mul_div _ hq, mul_sub, ← hr],
  have degree (q * (r - p /ₘ q)) < degree q :=
    hmod ▸ degree_mod_by_monic_lt _ hq hq0,
  have hrpq0 : leading_coeff (r - p /ₘ q) ≠ 0 :=
    λ h, hpq0 $ leading_coeff_eq_zero.1
      (by rw [hmod, leading_coeff_eq_zero.1 h, mul_zero, leading_coeff_zero]),
  have hlc : leading_coeff q * leading_coeff (r - p /ₘ q) ≠ 0 :=
    by rwa [monic.def.1 hq, one_mul],
  by rw [degree_mul_eq' hlc, degree_eq_nat_degree hq0,
      degree_eq_nat_degree (mt leading_coeff_eq_zero.2 hrpq0)] at this;
    exact not_lt_of_ge (nat.le_add_right _ _) (with_bot.some_lt_some.1 this))⟩

@[simp] lemma mod_by_monic_one (p : polynomial R) : p %ₘ 1 = 0 :=
(dvd_iff_mod_by_monic_eq_zero (by convert monic_one)).2 (one_dvd _)

@[simp] lemma div_by_monic_one (p : polynomial R) : p /ₘ 1 = p :=
by conv_rhs { rw [← mod_by_monic_add_div p monic_one] }; simp

variables [comm_ring S]

lemma nat_degree_pos_of_aeval_root [algebra R S] {p : polynomial R} (hp : p ≠ 0)
  {z : S} (hz : aeval R S z p = 0) (inj : ∀ (x : R), algebra_map R S x = 0 → x = 0) :
  0 < p.nat_degree :=
nat_degree_pos_of_eval₂_root hp (algebra_map R S) hz inj

lemma degree_pos_of_aeval_root [algebra R S] {p : polynomial R} (hp : p ≠ 0)
  {z : S} (hz : aeval R S z p = 0) (inj : ∀ (x : R), algebra_map R S x = 0 → x = 0) :
  0 < p.degree :=
nat_degree_pos_iff_degree_pos.mp (nat_degree_pos_of_aeval_root hp hz inj)

lemma root_X_sub_C : is_root (X - C a) b ↔ a = b :=
by rw [is_root.def, eval_sub, eval_X, eval_C, sub_eq_zero_iff_eq, eq_comm]

end comm_ring

section nonzero_ring
variables [ring R] [nonzero R] {p q : polynomial R}

@[simp] lemma degree_X_sub_C (a : R) : degree (X - C a) = 1 :=
begin
  rw [sub_eq_add_neg, add_comm, ← @degree_X R],
  by_cases ha : a = 0,
  { simp only [ha, C_0, neg_zero, zero_add] },
  exact degree_add_eq_of_degree_lt (by rw [degree_X, degree_neg, degree_C ha]; exact dec_trivial)
end

lemma degree_X_pow_sub_C {n : ℕ} (hn : 0 < n) (a : R) :
  degree ((X : polynomial R) ^ n - C a) = n :=
have degree (-C a) < degree ((X : polynomial R) ^ n),
  from calc degree (-C a) ≤ 0 : by rw degree_neg; exact degree_C_le
  ... < degree ((X : polynomial R) ^ n) : by rwa [degree_X_pow];
    exact with_bot.coe_lt_coe.2 hn,
by rw [sub_eq_add_neg, add_comm, degree_add_eq_of_degree_lt this, degree_X_pow]

lemma X_pow_sub_C_ne_zero {n : ℕ} (hn : 0 < n) (a : R) :
  (X : polynomial R) ^ n - C a ≠ 0 :=
mt degree_eq_bot.2 (show degree ((X : polynomial R) ^ n - C a) ≠ ⊥,
  by rw degree_X_pow_sub_C hn a; exact dec_trivial)

end nonzero_ring

section comm_ring

variables [comm_ring R] {p q : polynomial R}

@[simp] lemma mod_by_monic_X_sub_C_eq_C_eval (p : polynomial R) (a : R) :
  p %ₘ (X - C a) = C (p.eval a) :=
if h0 : (0 : R) = 1 then by letI := subsingleton_of_zero_eq_one R h0; exact subsingleton.elim _ _
else
by letI : nonzero R := nonzero.of_ne h0; exact
have h : (p %ₘ (X - C a)).eval a = p.eval a :=
  by rw [mod_by_monic_eq_sub_mul_div _ (monic_X_sub_C a), eval_sub, eval_mul,
    eval_sub, eval_X, eval_C, sub_self, zero_mul, sub_zero],
have degree (p %ₘ (X - C a)) < 1 :=
  degree_X_sub_C a ▸ degree_mod_by_monic_lt p (monic_X_sub_C a) ((degree_X_sub_C a).symm ▸
    ne_zero_of_monic (monic_X_sub_C _)),
have degree (p %ₘ (X - C a)) ≤ 0 :=
  begin
    cases (degree (p %ₘ (X - C a))),
    { exact bot_le },
    { exact with_bot.some_le_some.2 (nat.le_of_lt_succ (with_bot.some_lt_some.1 this)) }
  end,
begin
  rw [eq_C_of_degree_le_zero this, eval_C] at h,
  rw [eq_C_of_degree_le_zero this, h]
end

lemma mul_div_by_monic_eq_iff_is_root : (X - C a) * (p /ₘ (X - C a)) = p ↔ is_root p a :=
⟨λ h, by rw [← h, is_root.def, eval_mul, eval_sub, eval_X, eval_C, sub_self, zero_mul],
λ h : p.eval a = 0,
  by conv {to_rhs, rw ← mod_by_monic_add_div p (monic_X_sub_C a)};
    rw [mod_by_monic_X_sub_C_eq_C_eval, h, C_0, zero_add]⟩

lemma dvd_iff_is_root : (X - C a) ∣ p ↔ is_root p a :=
⟨λ h, by rwa [← dvd_iff_mod_by_monic_eq_zero (monic_X_sub_C _),
    mod_by_monic_X_sub_C_eq_C_eval, ← C_0, C_inj] at h,
  λ h, ⟨(p /ₘ (X - C a)), by rw mul_div_by_monic_eq_iff_is_root.2 h⟩⟩

lemma mod_by_monic_X (p : polynomial R) : p %ₘ X = C (p.eval 0) :=
by rw [← mod_by_monic_X_sub_C_eq_C_eval, C_0, sub_zero]

section multiplicity

def decidable_dvd_monic (p : polynomial R) (hq : monic q) : decidable (q ∣ p) :=
decidable_of_iff (p %ₘ q = 0) (dvd_iff_mod_by_monic_eq_zero hq)

open_locale classical

lemma multiplicity_X_sub_C_finite (a : R) (h0 : p ≠ 0) :
  multiplicity.finite (X - C a) p :=
multiplicity_finite_of_degree_pos_of_monic
  (have (0 : R) ≠ 1, from (λ h, by haveI := subsingleton_of_zero_eq_one _ h;
      exact h0 (subsingleton.elim _ _)),
    by haveI : nonzero R := ⟨this⟩; rw degree_X_sub_C; exact dec_trivial)
    (monic_X_sub_C _) h0

def root_multiplicity (a : R) (p : polynomial R) : ℕ :=
if h0 : p = 0 then 0
else let I : decidable_pred (λ n : ℕ, ¬(X - C a) ^ (n + 1) ∣ p) :=
  λ n, @not.decidable _ (decidable_dvd_monic p (monic_pow (monic_X_sub_C a) (n + 1))) in
by exactI nat.find (multiplicity_X_sub_C_finite a h0)

lemma root_multiplicity_eq_multiplicity (p : polynomial R) (a : R) :
  root_multiplicity a p = if h0 : p = 0 then 0 else
  (multiplicity (X - C a) p).get (multiplicity_X_sub_C_finite a h0) :=
by simp [multiplicity, root_multiplicity, roption.dom];
  congr; funext; congr

lemma pow_root_multiplicity_dvd (p : polynomial R) (a : R) :
  (X - C a) ^ root_multiplicity a p ∣ p :=
if h : p = 0 then by simp [h]
else by rw [root_multiplicity_eq_multiplicity, dif_neg h];
  exact multiplicity.pow_multiplicity_dvd _

lemma div_by_monic_mul_pow_root_multiplicity_eq
  (p : polynomial R) (a : R) :
  p /ₘ ((X - C a) ^ root_multiplicity a p) *
  (X - C a) ^ root_multiplicity a p = p :=
have monic ((X - C a) ^ root_multiplicity a p),
  from monic_pow (monic_X_sub_C _) _,
by conv_rhs { rw [← mod_by_monic_add_div p this,
    (dvd_iff_mod_by_monic_eq_zero this).2 (pow_root_multiplicity_dvd _ _)] };
  simp [mul_comm]

lemma eval_div_by_monic_pow_root_multiplicity_ne_zero
  {p : polynomial R} (a : R) (hp : p ≠ 0) :
  (p /ₘ ((X - C a) ^ root_multiplicity a p)).eval a ≠ 0 :=
begin
  haveI : nonzero R := nonzero.of_polynomial_ne hp,
  rw [ne.def, ← is_root.def, ← dvd_iff_is_root],
  rintros ⟨q, hq⟩,
  have := div_by_monic_mul_pow_root_multiplicity_eq p a,
  rw [mul_comm, hq, ← mul_assoc, ← pow_succ',
    root_multiplicity_eq_multiplicity, dif_neg hp] at this,
  exact multiplicity.is_greatest'
    (multiplicity_finite_of_degree_pos_of_monic
    (show (0 : with_bot ℕ) < degree (X - C a),
      by rw degree_X_sub_C; exact dec_trivial) (monic_X_sub_C _) hp)
    (nat.lt_succ_self _) (dvd_of_mul_right_eq _ this)
end

end multiplicity

end comm_ring

section integral_domain
variables [integral_domain R] {p q : polynomial R}

@[simp] lemma degree_mul_eq : degree (p * q) = degree p + degree q :=
if hp0 : p = 0 then by simp only [hp0, degree_zero, zero_mul, with_bot.bot_add]
else if hq0 : q = 0 then  by simp only [hq0, degree_zero, mul_zero, with_bot.add_bot]
else degree_mul_eq' $ mul_ne_zero (mt leading_coeff_eq_zero.1 hp0)
    (mt leading_coeff_eq_zero.1 hq0)

@[simp] lemma degree_pow_eq (p : polynomial R) (n : ℕ) :
  degree (p ^ n) = n •ℕ (degree p) :=
by induction n; [simp only [pow_zero, degree_one, zero_nsmul],
simp only [*, pow_succ, succ_nsmul, degree_mul_eq]]

@[simp] lemma leading_coeff_mul (p q : polynomial R) : leading_coeff (p * q) =
  leading_coeff p * leading_coeff q :=
begin
  by_cases hp : p = 0,
  { simp only [hp, zero_mul, leading_coeff_zero] },
  { by_cases hq : q = 0,
    { simp only [hq, mul_zero, leading_coeff_zero] },
    { rw [leading_coeff_mul'],
      exact mul_ne_zero (mt leading_coeff_eq_zero.1 hp) (mt leading_coeff_eq_zero.1 hq) } }
end

@[simp] lemma leading_coeff_pow (p : polynomial R) (n : ℕ) :
  leading_coeff (p ^ n) = leading_coeff p ^ n :=
by induction n; [simp only [pow_zero, leading_coeff_one],
simp only [*, pow_succ, leading_coeff_mul]]

instance : integral_domain (polynomial R) :=
{ eq_zero_or_eq_zero_of_mul_eq_zero := λ a b h, begin
    have : leading_coeff 0 = leading_coeff a * leading_coeff b := h ▸ leading_coeff_mul a b,
    rw [leading_coeff_zero, eq_comm] at this,
    erw [← leading_coeff_eq_zero, ← leading_coeff_eq_zero],
    exact eq_zero_or_eq_zero_of_mul_eq_zero this
  end,
  ..polynomial.nonzero,
  ..polynomial.comm_ring }

lemma nat_degree_mul_eq (hp : p ≠ 0) (hq : q ≠ 0) : nat_degree (p * q) =
  nat_degree p + nat_degree q :=
by rw [← with_bot.coe_eq_coe, ← degree_eq_nat_degree (mul_ne_zero hp hq),
    with_bot.coe_add, ← degree_eq_nat_degree hp,
    ← degree_eq_nat_degree hq, degree_mul_eq]

@[simp] lemma nat_degree_pow_eq (p : polynomial R) (n : ℕ) :
  nat_degree (p ^ n) = n * nat_degree p :=
if hp0 : p = 0
then if hn0 : n = 0 then by simp [hp0, hn0]
  else by rw [hp0, zero_pow (nat.pos_of_ne_zero hn0)]; simp
else nat_degree_pow_eq'
  (by rw [← leading_coeff_pow, ne.def, leading_coeff_eq_zero]; exact pow_ne_zero _ hp0)

lemma root_or_root_of_root_mul (h : is_root (p * q) a) : is_root p a ∨ is_root q a :=
by rw [is_root, eval_mul] at h;
  exact eq_zero_or_eq_zero_of_mul_eq_zero h

lemma degree_le_mul_left (p : polynomial R) (hq : q ≠ 0) : degree p ≤ degree (p * q) :=
if hp : p = 0 then by simp only [hp, zero_mul, le_refl]
else by rw [degree_mul_eq, degree_eq_nat_degree hp,
    degree_eq_nat_degree hq];
  exact with_bot.coe_le_coe.2 (nat.le_add_right _ _)

lemma exists_finset_roots : ∀ {p : polynomial R} (hp : p ≠ 0),
  ∃ s : finset R, (s.card : with_bot ℕ) ≤ degree p ∧ ∀ x, x ∈ s ↔ is_root p x
| p := λ hp, by haveI := classical.prop_decidable (∃ x, is_root p x); exact
if h : ∃ x, is_root p x
then
  let ⟨x, hx⟩ := h in
  have hpd : 0 < degree p := degree_pos_of_root hp hx,
  have hd0 : p /ₘ (X - C x) ≠ 0 :=
    λ h, by rw [← mul_div_by_monic_eq_iff_is_root.2 hx, h, mul_zero] at hp; exact hp rfl,
  have wf : degree (p /ₘ _) < degree p :=
    degree_div_by_monic_lt _ (monic_X_sub_C x) hp
    ((degree_X_sub_C x).symm ▸ dec_trivial),
  let ⟨t, htd, htr⟩ := @exists_finset_roots (p /ₘ (X - C x)) hd0 in
  have hdeg : degree (X - C x) ≤ degree p := begin
    rw [degree_X_sub_C, degree_eq_nat_degree hp],
    rw degree_eq_nat_degree hp at hpd,
    exact with_bot.coe_le_coe.2 (with_bot.coe_lt_coe.1 hpd)
  end,
  have hdiv0 : p /ₘ (X - C x) ≠ 0 := mt (div_by_monic_eq_zero_iff (monic_X_sub_C x)
    (ne_zero_of_monic (monic_X_sub_C x))).1 $ not_lt.2 hdeg,
  ⟨insert x t, calc (card (insert x t) : with_bot ℕ) ≤ card t + 1 :
    with_bot.coe_le_coe.2 $ finset.card_insert_le _ _
    ... ≤ degree p :
      by rw [← degree_add_div_by_monic (monic_X_sub_C x) hdeg,
          degree_X_sub_C, add_comm];
        exact add_le_add (le_refl (1 : with_bot ℕ)) htd,
  begin
    assume y,
    rw [mem_insert, htr, eq_comm, ← root_X_sub_C],
    conv {to_rhs, rw ← mul_div_by_monic_eq_iff_is_root.2 hx},
    exact ⟨λ h, or.cases_on h (root_mul_right_of_is_root _) (root_mul_left_of_is_root _),
      root_or_root_of_root_mul⟩
  end⟩
else
  ⟨∅, (degree_eq_nat_degree hp).symm ▸ with_bot.coe_le_coe.2 (nat.zero_le _),
    by simpa only [not_mem_empty, false_iff, not_exists] using h⟩
using_well_founded {dec_tac := tactic.assumption}

/-- `roots p` noncomputably gives a finset containing all the roots of `p` -/
noncomputable def roots (p : polynomial R) : finset R :=
if h : p = 0 then ∅ else classical.some (exists_finset_roots h)

lemma card_roots (hp0 : p ≠ 0) : ((roots p).card : with_bot ℕ) ≤ degree p :=
begin
  unfold roots,
  rw dif_neg hp0,
  exact (classical.some_spec (exists_finset_roots hp0)).1
end

lemma card_roots' {p : polynomial R} (hp0 : p ≠ 0) : p.roots.card ≤ nat_degree p :=
with_bot.coe_le_coe.1 (le_trans (card_roots hp0) (le_of_eq $ degree_eq_nat_degree hp0))

lemma card_roots_sub_C {p : polynomial R} {a : R} (hp0 : 0 < degree p) :
  ((p - C a).roots.card : with_bot ℕ) ≤ degree p :=
calc ((p - C a).roots.card : with_bot ℕ) ≤ degree (p - C a) :
  card_roots $ mt sub_eq_zero.1 $ λ h, not_le_of_gt hp0 $ h.symm ▸ degree_C_le
... = degree p : by rw [sub_eq_add_neg, ← C_neg]; exact degree_add_C hp0

lemma card_roots_sub_C' {p : polynomial R} {a : R} (hp0 : 0 < degree p) :
  (p - C a).roots.card ≤ nat_degree p :=
with_bot.coe_le_coe.1 (le_trans (card_roots_sub_C hp0) (le_of_eq $ degree_eq_nat_degree
  (λ h, by simp [*, lt_irrefl] at *)))

@[simp] lemma mem_roots (hp : p ≠ 0) : a ∈ p.roots ↔ is_root p a :=
by unfold roots; rw dif_neg hp; exact (classical.some_spec (exists_finset_roots hp)).2 _

@[simp] lemma mem_roots_sub_C {p : polynomial R} {a x : R} (hp0 : 0 < degree p) :
  x ∈ (p - C a).roots ↔ p.eval x = a :=
(mem_roots (show p - C a ≠ 0, from mt sub_eq_zero.1 $ λ h,
    not_le_of_gt hp0 $ h.symm ▸ degree_C_le)).trans
  (by rw [is_root.def, eval_sub, eval_C, sub_eq_zero])

lemma card_roots_X_pow_sub_C {n : ℕ} (hn : 0 < n) (a : R) :
  (roots ((X : polynomial R) ^ n - C a)).card ≤ n :=
with_bot.coe_le_coe.1 $
calc ((roots ((X : polynomial R) ^ n - C a)).card : with_bot ℕ)
      ≤ degree ((X : polynomial R) ^ n - C a) : card_roots (X_pow_sub_C_ne_zero hn a)
  ... = n : degree_X_pow_sub_C hn a

/-- `nth_roots n a` noncomputably returns the solutions to `x ^ n = a`-/
def nth_roots {R : Type*} [integral_domain R] (n : ℕ) (a : R) : finset R :=
roots ((X : polynomial R) ^ n - C a)

@[simp] lemma mem_nth_roots {R : Type*} [integral_domain R] {n : ℕ} (hn : 0 < n) {a x : R} :
  x ∈ nth_roots n a ↔ x ^ n = a :=
by rw [nth_roots, mem_roots (X_pow_sub_C_ne_zero hn a),
  is_root.def, eval_sub, eval_C, eval_pow, eval_X, sub_eq_zero_iff_eq]

lemma card_nth_roots {R : Type*} [integral_domain R] (n : ℕ) (a : R) :
  (nth_roots n a).card ≤ n :=
if hn : n = 0
then if h : (X : polynomial R) ^ n - C a = 0
  then by simp only [nat.zero_le, nth_roots, roots, h, dif_pos rfl, card_empty]
  else with_bot.coe_le_coe.1 (le_trans (card_roots h)
   (by rw [hn, pow_zero, ← C_1, ← @is_ring_hom.map_sub _ _ _ _ (@C R _)];
      exact degree_C_le))
else by rw [← with_bot.coe_le_coe, ← degree_X_pow_sub_C (nat.pos_of_ne_zero hn) a];
  exact card_roots (X_pow_sub_C_ne_zero (nat.pos_of_ne_zero hn) a)

lemma coeff_comp_degree_mul_degree (hqd0 : nat_degree q ≠ 0) :
  coeff (p.comp q) (nat_degree p * nat_degree q) =
  leading_coeff p * leading_coeff q ^ nat_degree p :=
if hp0 : p = 0 then by simp [hp0] else
calc coeff (p.comp q) (nat_degree p * nat_degree q)
  = p.sum (λ n a, coeff (C a * q ^ n) (nat_degree p * nat_degree q)) :
    by rw [comp, eval₂, coeff_sum]
... = coeff (C (leading_coeff p) * q ^ nat_degree p) (nat_degree p * nat_degree q) :
  finset.sum_eq_single _
  begin
    assume b hbs hbp,
    have hq0 : q ≠ 0, from λ hq0, hqd0 (by rw [hq0, nat_degree_zero]),
    have : coeff p b ≠ 0, rwa [← apply_eq_coeff, ← finsupp.mem_support_iff],
    dsimp [apply_eq_coeff],
    refine coeff_eq_zero_of_degree_lt _,
    rw [degree_mul_eq, degree_C this, degree_pow_eq, zero_add, degree_eq_nat_degree hq0,
      ← with_bot.coe_nsmul, nsmul_eq_mul, with_bot.coe_lt_coe, nat.cast_id],
    exact (mul_lt_mul_right (nat.pos_of_ne_zero hqd0)).2
      (lt_of_le_of_ne (with_bot.coe_le_coe.1 (by rw ← degree_eq_nat_degree hp0; exact le_sup hbs))
        hbp)
  end
  (by rw [finsupp.mem_support_iff, apply_eq_coeff, ← leading_coeff, ne.def, leading_coeff_eq_zero,
      classical.not_not]; simp {contextual := tt})
... = _ :
  have coeff (q ^ nat_degree p) (nat_degree p * nat_degree q) = leading_coeff (q ^ nat_degree p),
    by rw [leading_coeff, nat_degree_pow_eq],
  by rw [coeff_C_mul, this, leading_coeff_pow]

lemma nat_degree_comp : nat_degree (p.comp q) = nat_degree p * nat_degree q :=
le_antisymm nat_degree_comp_le
  (if hp0 : p = 0 then by rw [hp0, zero_comp, nat_degree_zero, zero_mul]
  else if hqd0 : nat_degree q = 0
  then have degree q ≤ 0, by rw [← with_bot.coe_zero, ← hqd0]; exact degree_le_nat_degree,
    by rw [eq_C_of_degree_le_zero this]; simp
  else le_nat_degree_of_ne_zero $
    have hq0 : q ≠ 0, from λ hq0, hqd0 $ by rw [hq0, nat_degree_zero],
    calc coeff (p.comp q) (nat_degree p * nat_degree q)
        = leading_coeff p * leading_coeff q ^ nat_degree p :
      coeff_comp_degree_mul_degree hqd0
    ... ≠ 0 : mul_ne_zero (mt leading_coeff_eq_zero.1 hp0)
      (pow_ne_zero _ (mt leading_coeff_eq_zero.1 hq0)))

lemma leading_coeff_comp (hq : nat_degree q ≠ 0) : leading_coeff (p.comp q) =
  leading_coeff p * leading_coeff q ^ nat_degree p :=
by rw [← coeff_comp_degree_mul_degree hq, ← nat_degree_comp]; refl

lemma degree_eq_zero_of_is_unit (h : is_unit p) : degree p = 0 :=
let ⟨q, hq⟩ := is_unit_iff_dvd_one.1 h in
have hp0 : p ≠ 0, from λ hp0, by simpa [hp0] using hq,
have hq0 : q ≠ 0, from λ hp0, by simpa [hp0] using hq,
have nat_degree (1 : polynomial R) = nat_degree (p * q),
  from congr_arg _ hq,
by rw [nat_degree_one, nat_degree_mul_eq hp0 hq0, eq_comm,
    _root_.add_eq_zero_iff, ← with_bot.coe_eq_coe,
    ← degree_eq_nat_degree hp0] at this;
  exact this.1

@[simp] lemma degree_coe_units (u : units (polynomial R)) :
  degree (u : polynomial R) = 0 :=
degree_eq_zero_of_is_unit ⟨u, rfl⟩

@[simp] lemma nat_degree_coe_units (u : units (polynomial R)) :
  nat_degree (u : polynomial R) = 0 :=
nat_degree_eq_of_degree_eq_some (degree_coe_units u)

lemma coeff_coe_units_zero_ne_zero (u : units (polynomial R)) :
  coeff (u : polynomial R) 0 ≠ 0 :=
begin
  conv in (0) {rw [← nat_degree_coe_units u]},
  rw [← leading_coeff, ne.def, leading_coeff_eq_zero],
  exact units.coe_ne_zero _
end

lemma degree_eq_degree_of_associated (h : associated p q) : degree p = degree q :=
let ⟨u, hu⟩ := h in by simp [hu.symm]

lemma degree_eq_one_of_irreducible_of_root (hi : irreducible p) {x : R} (hx : is_root p x) :
  degree p = 1 :=
let ⟨g, hg⟩ := dvd_iff_is_root.2 hx in
have is_unit (X - C x) ∨ is_unit g, from hi.2 _ _ hg,
this.elim
  (λ h, have h₁ : degree (X - C x) = 1, from degree_X_sub_C x,
    have h₂ : degree (X - C x) = 0, from degree_eq_zero_of_is_unit h,
    by rw h₁ at h₂; exact absurd h₂ dec_trivial)
  (λ hgu, by rw [hg, degree_mul_eq, degree_X_sub_C, degree_eq_zero_of_is_unit hgu, add_zero])

lemma prime_of_degree_eq_one_of_monic (hp1 : degree p = 1)
  (hm : monic p) : prime p :=
have p = X - C (- p.coeff 0),
  by simpa [hm.leading_coeff] using eq_X_add_C_of_degree_eq_one hp1,
⟨mt degree_eq_bot.2 $ hp1.symm ▸ dec_trivial,
  mt degree_eq_zero_of_is_unit (by simp [hp1]; exact dec_trivial),
    λ _ _, begin
      rw [this, dvd_iff_is_root, dvd_iff_is_root, dvd_iff_is_root,
        is_root, is_root, is_root, eval_mul, mul_eq_zero],
      exact id
    end⟩

lemma irreducible_of_degree_eq_one_of_monic (hp1 : degree p = 1)
  (hm : monic p) : irreducible p :=
irreducible_of_prime (prime_of_degree_eq_one_of_monic hp1 hm)

end integral_domain

section field
variables [field R] {p q : polynomial R}

lemma is_unit_iff_degree_eq_zero : is_unit p ↔ degree p = 0 :=
⟨degree_eq_zero_of_is_unit,
  λ h, have degree p ≤ 0, by simp [*, le_refl],
    have hc : coeff p 0 ≠ 0, from λ hc,
        by rw [eq_C_of_degree_le_zero this, hc] at h;
        simpa using h,
    is_unit_iff_dvd_one.2 ⟨C (coeff p 0)⁻¹, begin
      conv in p { rw eq_C_of_degree_le_zero this },
      rw [← C_mul, _root_.mul_inv_cancel hc, C_1]
    end⟩⟩

lemma degree_pos_of_ne_zero_of_nonunit (hp0 : p ≠ 0) (hp : ¬is_unit p) :
  0 < degree p :=
lt_of_not_ge (λ h, by rw [eq_C_of_degree_le_zero h] at hp0 hp;
  exact (hp $ is_unit.map' C $
    is_unit.mk0 (coeff p 0) (mt C_inj.2 (by simpa using hp0))))

lemma monic_mul_leading_coeff_inv (h : p ≠ 0) :
  monic (p * C (leading_coeff p)⁻¹) :=
by rw [monic, leading_coeff_mul, leading_coeff_C,
  mul_inv_cancel (show leading_coeff p ≠ 0, from mt leading_coeff_eq_zero.1 h)]

lemma degree_mul_leading_coeff_inv (p : polynomial R) (h : q ≠ 0) :
  degree (p * C (leading_coeff q)⁻¹) = degree p :=
have h₁ : (leading_coeff q)⁻¹ ≠ 0 :=
  inv_ne_zero (mt leading_coeff_eq_zero.1 h),
by rw [degree_mul_eq, degree_C h₁, add_zero]

def div (p q : polynomial R) :=
C (leading_coeff q)⁻¹ * (p /ₘ (q * C (leading_coeff q)⁻¹))

def mod (p q : polynomial R) :=
p %ₘ (q * C (leading_coeff q)⁻¹)

private lemma quotient_mul_add_remainder_eq_aux (p q : polynomial R) :
  q * div p q + mod p q = p :=
if h : q = 0 then by simp only [h, zero_mul, mod, mod_by_monic_zero, zero_add]
else begin
  conv {to_rhs, rw ← mod_by_monic_add_div p (monic_mul_leading_coeff_inv h)},
  rw [div, mod, add_comm, mul_assoc]
end

private lemma remainder_lt_aux (p : polynomial R) (hq : q ≠ 0) :
  degree (mod p q) < degree q :=
by rw ← degree_mul_leading_coeff_inv q hq; exact
  degree_mod_by_monic_lt p (monic_mul_leading_coeff_inv hq)
    (mul_ne_zero hq (mt leading_coeff_eq_zero.2 (by rw leading_coeff_C;
      exact inv_ne_zero (mt leading_coeff_eq_zero.1 hq))))

instance : has_div (polynomial R) := ⟨div⟩

instance : has_mod (polynomial R) := ⟨mod⟩

lemma div_def : p / q = C (leading_coeff q)⁻¹ * (p /ₘ (q * C (leading_coeff q)⁻¹)) := rfl

lemma mod_def : p % q = p %ₘ (q * C (leading_coeff q)⁻¹) := rfl

lemma mod_by_monic_eq_mod (p : polynomial R) (hq : monic q) : p %ₘ q = p % q :=
show p %ₘ q = p %ₘ (q * C (leading_coeff q)⁻¹), by simp only [monic.def.1 hq, inv_one, mul_one, C_1]

lemma div_by_monic_eq_div (p : polynomial R) (hq : monic q) : p /ₘ q = p / q :=
show p /ₘ q = C (leading_coeff q)⁻¹ * (p /ₘ (q * C (leading_coeff q)⁻¹)),
by simp only [monic.def.1 hq, inv_one, C_1, one_mul, mul_one]

lemma mod_X_sub_C_eq_C_eval (p : polynomial R) (a : R) : p % (X - C a) = C (p.eval a) :=
mod_by_monic_eq_mod p (monic_X_sub_C a) ▸ mod_by_monic_X_sub_C_eq_C_eval _ _

lemma mul_div_eq_iff_is_root : (X - C a) * (p / (X - C a)) = p ↔ is_root p a :=
div_by_monic_eq_div p (monic_X_sub_C a) ▸ mul_div_by_monic_eq_iff_is_root

instance : euclidean_domain (polynomial R) :=
{ quotient := (/),
  quotient_zero := by simp [div_def],
  remainder := (%),
  r := _,
  r_well_founded := degree_lt_wf,
  quotient_mul_add_remainder_eq := quotient_mul_add_remainder_eq_aux,
  remainder_lt := λ p q hq, remainder_lt_aux _ hq,
  mul_left_not_lt := λ p q hq, not_lt_of_ge (degree_le_mul_left _ hq),
  .. polynomial.comm_ring,
  .. polynomial.nonzero }

lemma mod_eq_self_iff (hq0 : q ≠ 0) : p % q = p ↔ degree p < degree q :=
⟨λ h, h ▸ euclidean_domain.mod_lt _ hq0,
λ h, have ¬degree (q * C (leading_coeff q)⁻¹) ≤ degree p :=
  not_le_of_gt $ by rwa degree_mul_leading_coeff_inv q hq0,
begin
  rw [mod_def, mod_by_monic, dif_pos (monic_mul_leading_coeff_inv hq0)],
  unfold div_mod_by_monic_aux,
  simp only [this, false_and, if_false]
end⟩

lemma div_eq_zero_iff (hq0 : q ≠ 0) : p / q = 0 ↔ degree p < degree q :=
⟨λ h, by have := euclidean_domain.div_add_mod p q;
  rwa [h, mul_zero, zero_add, mod_eq_self_iff hq0] at this,
λ h, have hlt : degree p < degree (q * C (leading_coeff q)⁻¹),
    by rwa degree_mul_leading_coeff_inv q hq0,
  have hm : monic (q * C (leading_coeff q)⁻¹) := monic_mul_leading_coeff_inv hq0,
  by rw [div_def, (div_by_monic_eq_zero_iff hm (ne_zero_of_monic hm)).2 hlt, mul_zero]⟩

lemma degree_add_div (hq0 : q ≠ 0) (hpq : degree q ≤ degree p) :
  degree q + degree (p / q) = degree p :=
have degree (p % q) < degree (q * (p / q)) :=
  calc degree (p % q) < degree q : euclidean_domain.mod_lt _ hq0
  ... ≤ _ : degree_le_mul_left _ (mt (div_eq_zero_iff hq0).1 (not_lt_of_ge hpq)),
by conv {to_rhs, rw [← euclidean_domain.div_add_mod p q, add_comm,
    degree_add_eq_of_degree_lt this, degree_mul_eq]}

lemma degree_div_le (p q : polynomial R) : degree (p / q) ≤ degree p :=
if hq : q = 0 then by simp [hq]
else by rw [div_def, mul_comm, degree_mul_leading_coeff_inv _ hq];
  exact degree_div_by_monic_le _ _

lemma degree_div_lt (hp : p ≠ 0) (hq : 0 < degree q) : degree (p / q) < degree p :=
have hq0 : q ≠ 0, from λ hq0, by simpa [hq0] using hq,
by rw [div_def, mul_comm, degree_mul_leading_coeff_inv _ hq0];
  exact degree_div_by_monic_lt _ (monic_mul_leading_coeff_inv hq0) hp
    (by rw degree_mul_leading_coeff_inv _ hq0; exact hq)

@[simp] lemma degree_map [field k] (p : polynomial R) (f : R →+* k) :
  degree (p.map f) = degree p :=
p.degree_map_eq_of_injective (is_ring_hom.injective f)

@[simp] lemma nat_degree_map [field k] (f : R →+* k) :
  nat_degree (p.map f) = nat_degree p :=
nat_degree_eq_of_degree_eq (degree_map _ f)

@[simp] lemma leading_coeff_map [field k] (f : R →+* k) :
  leading_coeff (p.map f) = f (leading_coeff p) :=
by simp [leading_coeff, coeff_map f]

lemma map_div [field k] (f : R →+* k) :
  (p / q).map f = p.map f / q.map f :=
if hq0 : q = 0 then by simp [hq0]
else
by rw [div_def, div_def, map_mul, map_div_by_monic f (monic_mul_leading_coeff_inv hq0)];
  simp [is_ring_hom.map_inv f, leading_coeff, coeff_map f]

lemma map_mod [field k] (f : R →+* k) :
  (p % q).map f = p.map f % q.map f :=
if hq0 : q = 0 then by simp [hq0]
else by rw [mod_def, mod_def, leading_coeff_map f, ← is_ring_hom.map_inv f, ← map_C f,
  ← map_mul f, map_mod_by_monic f (monic_mul_leading_coeff_inv hq0)]

@[simp] lemma map_eq_zero [field k] (f : R →+* k) :
  p.map f = 0 ↔ p = 0 :=
by simp [polynomial.ext_iff, is_ring_hom.map_eq_zero f, coeff_map]

lemma exists_root_of_degree_eq_one (h : degree p = 1) : ∃ x, is_root p x :=
⟨-(p.coeff 0 / p.coeff 1),
  have p.coeff 1 ≠ 0,
    by rw ← nat_degree_eq_of_degree_eq_some h;
    exact mt leading_coeff_eq_zero.1 (λ h0, by simpa [h0] using h),
  by conv in p { rw [eq_X_add_C_of_degree_le_one (show degree p ≤ 1, by rw h; exact le_refl _)] };
    simp [is_root, mul_div_cancel' _ this]⟩

lemma coeff_inv_units (u : units (polynomial R)) (n : ℕ) :
  ((↑u : polynomial R).coeff n)⁻¹ = ((↑u⁻¹ : polynomial R).coeff n) :=
begin
  rw [eq_C_of_degree_eq_zero (degree_coe_units u), eq_C_of_degree_eq_zero (degree_coe_units u⁻¹),
    coeff_C, coeff_C, inv_eq_one_div],
  split_ifs,
  { rw [div_eq_iff_mul_eq (coeff_coe_units_zero_ne_zero u), coeff_zero_eq_eval_zero,
      coeff_zero_eq_eval_zero, ← eval_mul, ← units.coe_mul, inv_mul_self];
    simp },
  { simp }
end

instance : normalization_domain (polynomial R) :=
{ norm_unit := λ p, if hp0 : p = 0 then 1
    else ⟨C p.leading_coeff⁻¹, C p.leading_coeff,
      by rw [← C_mul, inv_mul_cancel, C_1];
       exact mt leading_coeff_eq_zero.1 hp0,
      by rw [← C_mul, mul_inv_cancel, C_1];
       exact mt leading_coeff_eq_zero.1 hp0,⟩,
  norm_unit_zero := dif_pos rfl,
  norm_unit_mul := λ p q hp0 hq0, begin
      rw [dif_neg hp0, dif_neg hq0, dif_neg (mul_ne_zero hp0 hq0)],
      apply units.ext,
      show C (leading_coeff (p * q))⁻¹ = C (leading_coeff p)⁻¹ * C (leading_coeff q)⁻¹,
      rw [leading_coeff_mul, mul_inv', C_mul, mul_comm]
    end,
  norm_unit_coe_units := λ u,
    have hu : degree ↑u⁻¹ = 0, from degree_eq_zero_of_is_unit ⟨u⁻¹, rfl⟩,
    begin
      apply units.ext,
      rw [dif_neg (units.coe_ne_zero u)],
      conv_rhs {rw eq_C_of_degree_eq_zero hu},
      refine C_inj.2 _,
      rw [← nat_degree_eq_of_degree_eq_some hu, leading_coeff,
        coeff_inv_units],
      simp
    end,
  ..polynomial.integral_domain }

lemma monic_normalize (hp0 : p ≠ 0) : monic (normalize p) :=
show leading_coeff (p * ↑(dite _ _ _)) = 1,
by rw dif_neg hp0; exact monic_mul_leading_coeff_inv hp0

lemma coe_norm_unit (hp : p ≠ 0) : (norm_unit p : polynomial R) = C p.leading_coeff⁻¹ :=
show ↑(dite _ _ _) = C p.leading_coeff⁻¹, by rw dif_neg hp; refl

@[simp] lemma degree_normalize : degree (normalize p) = degree p :=
if hp0 : p = 0 then by simp [hp0]
else by rw [normalize, degree_mul_eq, degree_eq_zero_of_is_unit (is_unit_unit _), add_zero]

lemma prime_of_degree_eq_one (hp1 : degree p = 1) : prime p :=
have prime (normalize p),
  from prime_of_degree_eq_one_of_monic (hp1 ▸ degree_normalize)
    (monic_normalize (λ hp0, absurd hp1 (hp0.symm ▸ by simp; exact dec_trivial))),
prime_of_associated normalize_associated this

lemma irreducible_of_degree_eq_one (hp1 : degree p = 1) : irreducible p :=
irreducible_of_prime (prime_of_degree_eq_one hp1)

theorem pairwise_coprime_X_sub {α : Type u} [field α] {I : Type v}
  {s : I → α} (H : function.injective s) :
  pairwise (is_coprime on (λ i : I, polynomial.X - polynomial.C (s i))) :=
λ i j hij, have h : s j - s i ≠ 0, from sub_ne_zero_of_ne $ function.injective.ne H hij.symm,
⟨polynomial.C (s j - s i)⁻¹, -polynomial.C (s j - s i)⁻¹,
by rw [neg_mul_eq_neg_mul_symm, ← sub_eq_add_neg, ← mul_sub, sub_sub_sub_cancel_left,
    ← polynomial.C_sub, ← polynomial.C_mul, inv_mul_cancel h, polynomial.C_1]⟩

end field

section derivative
variables [semiring R]

/-- `derivative p` is the formal derivative of the polynomial `p` -/
def derivative (p : polynomial R) : polynomial R := p.sum (λn a, C (a * n) * X^(n - 1))

lemma coeff_derivative (p : polynomial R) (n : ℕ) :
  coeff (derivative p) n = coeff p (n + 1) * (n + 1) :=
begin
  rw [derivative],
  simp only [coeff_X_pow, coeff_sum, coeff_C_mul],
  rw [finsupp.sum, finset.sum_eq_single (n + 1), apply_eq_coeff],
  { rw [if_pos (nat.add_sub_cancel _ _).symm, mul_one, nat.cast_add, nat.cast_one] },
  { assume b, cases b,
    { intros, rw [nat.cast_zero, mul_zero, zero_mul] },
    { intros _ H, rw [nat.succ_sub_one b, if_neg (mt (congr_arg nat.succ) H.symm), mul_zero] } },
  { intro H, rw [not_mem_support_iff.1 H, zero_mul, zero_mul] }
end

@[simp] lemma derivative_zero : derivative (0 : polynomial R) = 0 :=
finsupp.sum_zero_index

lemma derivative_monomial (a : R) (n : ℕ) : derivative (C a * X ^ n) = C (a * n) * X^(n - 1) :=
by rw [← single_eq_C_mul_X, ← single_eq_C_mul_X, derivative, sum_single_index, single_eq_C_mul_X];
  simp only [zero_mul, C_0]; refl

@[simp] lemma derivative_C {a : R} : derivative (C a) = 0 :=
suffices derivative (C a * X^0) = C (a * 0:R) * X ^ 0,
  by simpa only [mul_one, zero_mul, C_0, mul_zero, pow_zero],
derivative_monomial a 0

@[simp] lemma derivative_X : derivative (X : polynomial R) = 1 :=
by simpa only [mul_one, one_mul, C_1, pow_one, nat.cast_one, pow_zero]
  using derivative_monomial (1:R) 1

@[simp] lemma derivative_one : derivative (1 : polynomial R) = 0 :=
derivative_C

@[simp] lemma derivative_add {f g : polynomial R} :
  derivative (f + g) = derivative f + derivative g :=
by refine finsupp.sum_add_index _ _; intros;
simp only [add_mul, zero_mul, C_0, C_add, C_mul]

/-- The formal derivative of polynomials, as additive homomorphism. -/
def derivative_hom (R : Type*) [semiring R] : polynomial R →+ polynomial R :=
{ to_fun := derivative,
  map_zero' := derivative_zero,
  map_add' := λ p q, derivative_add }

@[simp] lemma derivative_neg {R : Type*} [ring R] (f : polynomial R) :
  derivative (-f) = -derivative f :=
(derivative_hom R).map_neg f

@[simp] lemma derivative_sub {R : Type*} [ring R] (f g : polynomial R) :
  derivative (f - g) = derivative f - derivative g :=
(derivative_hom R).map_sub f g

instance : is_add_monoid_hom (derivative : polynomial R → polynomial R) :=
(derivative_hom R).is_add_monoid_hom

@[simp] lemma derivative_sum {s : finset ι} {f : ι → polynomial R} :
  derivative (∑ b in s, f b) = ∑ b in s, derivative (f b) :=
(derivative_hom R).map_sum f s

@[simp] lemma derivative_smul (r : R) (p : polynomial R) : derivative (r • p) = r • derivative p :=
by { ext, simp only [coeff_derivative, mul_assoc, coeff_smul], }

end derivative

section derivative
variables [comm_semiring R]

@[simp] lemma derivative_mul {f g : polynomial R} :
  derivative (f * g) = derivative f * g + f * derivative g :=
calc derivative (f * g) = f.sum (λn a, g.sum (λm b, C ((a * b) * (n + m : ℕ)) * X^((n + m) - 1))) :
  begin
    transitivity, exact derivative_sum,
    transitivity, { apply finset.sum_congr rfl, assume x hx, exact derivative_sum },
    apply finset.sum_congr rfl, assume n hn, apply finset.sum_congr rfl, assume m hm,
    transitivity,
    { apply congr_arg, exact single_eq_C_mul_X },
    exact derivative_monomial _ _
  end
  ... = f.sum (λn a, g.sum (λm b,
      (C (a * n) * X^(n - 1)) * (C b * X^m) + (C a * X^n) * (C (b * m) * X^(m - 1)))) :
    sum_congr rfl $ assume n hn, sum_congr rfl $ assume m hm,
      by simp only [nat.cast_add, mul_add, add_mul, C_add, C_mul];
      cases n; simp only [nat.succ_sub_succ, pow_zero];
      cases m; simp only [nat.cast_zero, C_0, nat.succ_sub_succ, zero_mul, mul_zero,
        nat.sub_zero, pow_zero, pow_add, one_mul, pow_succ, mul_comm, mul_left_comm]
  ... = derivative f * g + f * derivative g :
    begin
      conv { to_rhs, congr,
        { rw [← sum_C_mul_X_eq g] },
        { rw [← sum_C_mul_X_eq f] } },
      unfold derivative finsupp.sum,
      simp only [sum_add_distrib, finset.mul_sum, finset.sum_mul]
    end

lemma derivative_eval (p : polynomial R) (x : R) :
  p.derivative.eval x = p.sum (λ n a, (a * n)*x^(n-1)) :=
by simp [derivative, eval_sum, eval_pow]

/-- The formal derivative of polynomials, as linear homomorphism. -/
def derivative_lhom (R : Type*) [comm_ring R] : polynomial R →ₗ[R] polynomial R :=
{ to_fun    := derivative,
  map_add'  := λ p q, derivative_add,
  map_smul' := λ r p, derivative_smul r p }

/-- If `f` is a polynomial over a field, and `a : K` satisfies `f' a ≠ 0`,
then `f / (X - a)` is coprime with `X - a`.
Note that we do not assume `f a = 0`, because `f / (X - a) = (f - f a) / (X - a)`. -/
lemma is_coprime_of_is_root_of_eval_derivative_ne_zero {K : Type*} [field K]
  (f : polynomial K) (a : K) (hf' : f.derivative.eval a ≠ 0) :
  is_coprime (X - C a : polynomial K) (f /ₘ (X - C a)) :=
begin
  refine or.resolve_left (dvd_or_coprime (X - C a) (f /ₘ (X - C a))
    (irreducible_of_degree_eq_one (polynomial.degree_X_sub_C a))) _,
  contrapose! hf' with h,
  have key : (X - C a) * (f /ₘ (X - C a)) = f - (f %ₘ (X - C a)),
  { rw [eq_sub_iff_add_eq, ← eq_sub_iff_add_eq', mod_by_monic_eq_sub_mul_div],
    exact monic_X_sub_C a },
  replace key := congr_arg derivative key,
  simp only [derivative_X, derivative_mul, one_mul, sub_zero, derivative_sub,
    mod_by_monic_X_sub_C_eq_C_eval, derivative_C] at key,
  have : (X - C a) ∣ derivative f := key ▸ (dvd_add h (dvd_mul_right _ _)),
  rw [← dvd_iff_mod_by_monic_eq_zero (monic_X_sub_C _), mod_by_monic_X_sub_C_eq_C_eval] at this,
  rw [← C_inj, this, C_0],
end

end derivative

section domain
variables [integral_domain R]

lemma mem_support_derivative [char_zero R] (p : polynomial R) (n : ℕ) :
  n ∈ (derivative p).support ↔ n + 1 ∈ p.support :=
suffices (¬(coeff p (n + 1) = 0 ∨ ((n + 1:ℕ) : R) = 0)) ↔ coeff p (n + 1) ≠ 0,
  by simpa only [coeff_derivative, apply_eq_coeff, mem_support_iff, ne.def, mul_eq_zero],
by rw [nat.cast_eq_zero]; simp only [nat.succ_ne_zero, or_false]

@[simp] lemma degree_derivative_eq [char_zero R] (p : polynomial R) (hp : 0 < nat_degree p) :
  degree (derivative p) = (nat_degree p - 1 : ℕ) :=
le_antisymm
  (le_trans (degree_sum_le _ _) $ sup_le $ assume n hn,
    have n ≤ nat_degree p, begin
      rw [← with_bot.coe_le_coe, ← degree_eq_nat_degree],
      { refine le_degree_of_ne_zero _, simpa only [mem_support_iff] using hn },
      { assume h, simpa only [h, support_zero] using hn }
    end,
    le_trans (degree_monomial_le _ _) $ with_bot.coe_le_coe.2 $ nat.sub_le_sub_right this _)
  begin
    refine le_sup _,
    rw [mem_support_derivative, nat.sub_add_cancel, mem_support_iff],
    { show ¬ leading_coeff p = 0,
      rw [leading_coeff_eq_zero],
      assume h, rw [h, nat_degree_zero] at hp,
      exact lt_irrefl 0 (lt_of_le_of_lt (zero_le _) hp), },
    exact hp
  end

end domain

section identities

/- @TODO: pow_add_expansion and pow_sub_pow_factor are not specific to polynomials.
  These belong somewhere else. But not in group_power because they depend on tactic.ring

Maybe use data.nat.choose to prove it.
 -/

def pow_add_expansion {R : Type*} [comm_semiring R] (x y : R) : ∀ (n : ℕ),
  {k // (x + y)^n = x^n + n*x^(n-1)*y + k * y^2}
| 0 := ⟨0, by simp⟩
| 1 := ⟨0, by simp⟩
| (n+2) :=
  begin
    cases pow_add_expansion (n+1) with z hz,
    existsi x*z + (n+1)*x^n+z*y,
    calc (x + y) ^ (n + 2) = (x + y) * (x + y) ^ (n + 1) : by ring_exp
    ... = (x + y) * (x ^ (n + 1) + ↑(n + 1) * x ^ (n + 1 - 1) * y + z * y ^ 2) : by rw hz
    ... = x ^ (n + 2) + ↑(n + 2) * x ^ (n + 1) * y + (x*z + (n+1)*x^n+z*y) * y ^ 2 :
      by { push_cast, ring_exp! }
  end

variables [comm_ring R]

private def poly_binom_aux1 (x y : R) (e : ℕ) (a : R) :
  {k : R // a * (x + y)^e = a * (x^e + e*x^(e-1)*y + k*y^2)} :=
begin
  existsi (pow_add_expansion x y e).val,
  congr,
  apply (pow_add_expansion _ _ _).property
end

private lemma poly_binom_aux2 (f : polynomial R) (x y : R) :
  f.eval (x + y) = f.sum (λ e a, a * (x^e + e*x^(e-1)*y + (poly_binom_aux1 x y e a).val*y^2)) :=
begin
  unfold eval eval₂, congr, ext,
  apply (poly_binom_aux1 x y _ _).property
end

private lemma poly_binom_aux3 (f : polynomial R) (x y : R) : f.eval (x + y) =
  f.sum (λ e a, a * x^e) +
  f.sum (λ e a, (a * e * x^(e-1)) * y) +
  f.sum (λ e a, (a *(poly_binom_aux1 x y e a).val)*y^2) :=
by rw poly_binom_aux2; simp [left_distrib, finsupp.sum_add, mul_assoc]

def binom_expansion (f : polynomial R) (x y : R) :
  {k : R // f.eval (x + y) = f.eval x + (f.derivative.eval x) * y + k * y^2} :=
begin
  existsi f.sum (λ e a, a *((poly_binom_aux1 x y e a).val)),
  rw poly_binom_aux3,
  congr,
  { rw derivative_eval, symmetry,
    apply finsupp.sum_mul },
  { symmetry, apply finsupp.sum_mul }
end

def pow_sub_pow_factor (x y : R) : Π (i : ℕ), {z : R // x^i - y^i = z * (x - y)}
| 0 := ⟨0, by simp⟩
| 1 := ⟨1, by simp⟩
| (k+2) :=
  begin
    cases @pow_sub_pow_factor (k+1) with z hz,
    existsi z*x + y^(k+1),
    calc x ^ (k + 2) - y ^ (k + 2)
        = x * (x ^ (k + 1) - y ^ (k + 1)) + (x * y ^ (k + 1) - y ^ (k + 2)) : by ring_exp
    ... = x * (z * (x - y)) + (x * y ^ (k + 1) - y ^ (k + 2)) : by rw hz
    ... = (z * x + y ^ (k + 1)) * (x - y) : by ring_exp
  end

def eval_sub_factor (f : polynomial R) (x y : R) :
  {z : R // f.eval x - f.eval y = z * (x - y)} :=
begin
  refine ⟨f.sum (λ i r, r * (pow_sub_pow_factor x y i).val), _⟩,
  delta eval eval₂,
  rw ← finsupp.sum_sub,
  rw finsupp.sum_mul,
  delta finsupp.sum,
  congr, ext i r, dsimp,
  rw [mul_assoc, ←(pow_sub_pow_factor x y _).property, mul_sub],
end

end identities

section integral_normalization

section semiring
variables [semiring R]

/-- If `f : polynomial R` is a nonzero polynomial with root `z`, `integral_normalization f` is
a monic polynomial with root `leading_coeff f * z`.

Moreover, `integral_normalization 0 = 0`.
-/
noncomputable def integral_normalization (f : polynomial R) : polynomial R :=
on_finset f.support
  (λ i, if f.degree = i then 1 else coeff f i * f.leading_coeff ^ (f.nat_degree - 1 - i))
  begin
    intros i h,
    apply mem_support_iff.mpr,
    split_ifs at h with hi,
    { exact coeff_ne_zero_of_eq_degree hi },
    { exact ne_zero_of_mul_ne_zero_right h },
  end

lemma integral_normalization_coeff_degree {f : polynomial R} {i : ℕ} (hi : f.degree = i) :
  (integral_normalization f).coeff i = 1 :=
if_pos hi

lemma integral_normalization_coeff_nat_degree {f : polynomial R} (hf : f ≠ 0) :
  (integral_normalization f).coeff (nat_degree f) = 1 :=
integral_normalization_coeff_degree (degree_eq_nat_degree hf)

lemma integral_normalization_coeff_ne_degree {f : polynomial R} {i : ℕ} (hi : f.degree ≠ i) :
  coeff (integral_normalization f) i = coeff f i * f.leading_coeff ^ (f.nat_degree - 1 - i) :=
if_neg hi

lemma integral_normalization_coeff_ne_nat_degree {f : polynomial R} {i : ℕ} (hi : i ≠ nat_degree f) :
  coeff (integral_normalization f) i = coeff f i * f.leading_coeff ^ (f.nat_degree - 1 - i) :=
integral_normalization_coeff_ne_degree (degree_ne_of_nat_degree_ne hi.symm)

lemma monic_integral_normalization {f : polynomial R} (hf : f ≠ 0) :
  monic (integral_normalization f) :=
begin
  apply monic_of_degree_le f.nat_degree,
  { refine finset.sup_le (λ i h, _),
    rw [integral_normalization, mem_support_iff, on_finset_apply] at h,
    split_ifs at h with hi,
    { exact le_trans (le_of_eq hi.symm) degree_le_nat_degree },
    { erw [with_bot.some_le_some],
      apply le_nat_degree_of_ne_zero,
      exact ne_zero_of_mul_ne_zero_right h } },
  { exact integral_normalization_coeff_nat_degree hf }
end

end semiring

variables [integral_domain R]

@[simp] lemma support_integral_normalization {f : polynomial R} (hf : f ≠ 0) :
  (integral_normalization f).support = f.support :=
begin
  ext i,
  simp only [integral_normalization, on_finset_apply, mem_support_iff],
  split_ifs with hi,
  { simp only [ne.def, not_false_iff, true_iff, one_ne_zero, hi],
    exact coeff_ne_zero_of_eq_degree hi },
  split,
  { intro h,
    exact ne_zero_of_mul_ne_zero_right h },
  { intro h,
    refine mul_ne_zero h (pow_ne_zero _ _),
    exact λ h, hf (leading_coeff_eq_zero.mp h) }
end

variables [comm_ring S]

lemma integral_normalization_eval₂_eq_zero {p : polynomial R} (hp : p ≠ 0) (f : R →+* S)
  {z : S} (hz : eval₂ f z p = 0) (inj : ∀ (x : R), f x = 0 → x = 0) :
  eval₂ f (z * f p.leading_coeff) (integral_normalization p) = 0 :=
calc eval₂ f (z * f p.leading_coeff) (integral_normalization p)
    = p.support.attach.sum
        (λ i, f (coeff (integral_normalization p) i.1 * p.leading_coeff ^ i.1) * z ^ i.1) :
      by { rw [eval₂, finsupp.sum, support_integral_normalization hp],
           simp only [mul_comm z, mul_pow, mul_assoc, ring_hom.map_pow, ring_hom.map_mul],
           exact finset.sum_attach.symm }
... = p.support.attach.sum
        (λ i, f (coeff p i.1 * p.leading_coeff ^ (nat_degree p - 1)) * z ^ i.1) :
      begin
        have one_le_deg : 1 ≤ nat_degree p :=
          nat.succ_le_of_lt (nat_degree_pos_of_eval₂_root hp f hz inj),
        congr,
        ext i,
        congr' 2,
        by_cases hi : i.1 = nat_degree p,
        { rw [hi, integral_normalization_coeff_degree, one_mul, leading_coeff, ←pow_succ,
              nat.sub_add_cancel one_le_deg],
          exact degree_eq_nat_degree hp },
        { have : i.1 ≤ p.nat_degree - 1 := nat.le_pred_of_lt (lt_of_le_of_ne
            (le_nat_degree_of_ne_zero (finsupp.mem_support_iff.mp i.2)) hi),
          rw [integral_normalization_coeff_ne_nat_degree hi, mul_assoc, ←pow_add,
              nat.sub_add_cancel this] }
      end
... = f p.leading_coeff ^ (nat_degree p - 1) * eval₂ f z p :
      by { simp_rw [eval₂, finsupp.sum, λ i, mul_comm (coeff p i), ring_hom.map_mul,
                    ring_hom.map_pow, mul_assoc, ←finset.mul_sum],
           congr' 1,
           exact @finset.sum_attach _ _ p.support _ (λ i, f (p.coeff i) * z ^ i) }
... = 0 : by rw [hz, _root_.mul_zero]

lemma integral_normalization_aeval_eq_zero [algebra R S] {f : polynomial R} (hf : f ≠ 0)
  {z : S} (hz : aeval R S z f = 0) (inj : ∀ (x : R), algebra_map R S x = 0 → x = 0) :
  aeval R S (z * algebra_map R S f.leading_coeff) (integral_normalization f) = 0 :=
integral_normalization_eval₂_eq_zero hf (algebra_map R S) hz inj

end integral_normalization

end polynomial

namespace is_integral_domain

variables {R : Type*} [comm_ring R]

/-- Lift evidence that `is_integral_domain R` to `is_integral_domain (polynomial R)`. -/
lemma polynomial (h : is_integral_domain R) : is_integral_domain (polynomial R) :=
@integral_domain.to_is_integral_domain _ (@polynomial.integral_domain _ (h.to_integral_domain _))

end is_integral_domain<|MERGE_RESOLUTION|>--- conflicted
+++ resolved
@@ -326,11 +326,7 @@
 variables (f : R →+* S) (x : S)
 
 @[simp] lemma eval₂_C : (C a).eval₂ f x = f a :=
-<<<<<<< HEAD
-(sum_single_index $ by rw [map_zero f, zero_mul]).trans $ by simp [pow_zero, mul_one]
-=======
-(sum_single_index $ by rw [f.map_zero, zero_mul]).trans $ by rw [pow_zero, mul_one]
->>>>>>> 3034ae76
+(sum_single_index $ by rw [f.map_zero, zero_mul]).trans $ by simp [pow_zero, mul_one]
 
 @[simp] lemma eval₂_X : X.eval₂ f x = x :=
 (sum_single_index $ by rw [f.map_zero, zero_mul]).trans $ by rw [f.map_one, one_mul, pow_one]
@@ -346,12 +342,6 @@
   rw ←monomial_one_eq_X_pow,
   convert eval₂_monomial f x,
   simp,
-end
-
-@[simp] lemma eval₂_monomial {n a} : (monomial n a).eval₂ f x = (f a) * x^n :=
-begin
-  rw [eval₂, monomial, sum_single_index],
-  rw [map_zero f, zero_mul],
 end
 
 @[simp] lemma eval₂_add : (p + q).eval₂ f x = p.eval₂ f x + q.eval₂ f x :=
