/-
Copyright (c) 2017 Johannes Hölzl. All rights reserved.
Released under Apache 2.0 license as described in the file LICENSE.
Authors: Johannes Hölzl
-/

import data.finset
import data.nat.enat
import data.equiv.mul_add
import tactic.omega
import tactic.abel

/-!
# Big operators

In this file we define products and sums indexed by finite sets (specifically, `finset`).

## Notation

We introduce the following notation, localized in `big_operators`.
To enable the notation, use `open_locale big_operators`.

Let `s` be a `finset α`, and `f : α → β` a function.

* `∏ x in s, f x` is notation for `finset.prod s f` (assuming `β` is a `comm_monoid`)
* `∑ x in s, f x` is notation for `finset.sum s f` (assuming `β` is an `add_comm_monoid`)
* `∏ x, f x` is notation for `finset.prod finset.univ f`
  (assuming `α` is a `fintype` and `β` is a `comm_monoid`)
* `∑ x, f x` is notation for `finset.sum finset.univ f`
  (assuming `α` is a `fintype` and `β` is an `add_comm_monoid`)

-/

universes u v w
variables {α : Type u} {β : Type v} {γ : Type w}

theorem directed.finset_le {r : α → α → Prop} [is_trans α r]
  {ι} (hι : nonempty ι) {f : ι → α} (D : directed r f) (s : finset ι) :
  ∃ z, ∀ i ∈ s, r (f i) (f z) :=
show ∃ z, ∀ i ∈ s.1, r (f i) (f z), from
multiset.induction_on s.1 (let ⟨z⟩ := hι in ⟨z, λ _, false.elim⟩) $
λ i s ⟨j, H⟩, let ⟨k, h₁, h₂⟩ := D i j in
⟨k, λ a h, or.cases_on (multiset.mem_cons.1 h)
  (λ h, h.symm ▸ h₁)
  (λ h, trans (H _ h) h₂)⟩

theorem finset.exists_le {α : Type u} [nonempty α] [directed_order α] (s : finset α) :
  ∃ M, ∀ i ∈ s, i ≤ M :=
directed.finset_le (by apply_instance) directed_order.directed s

namespace finset

/-- `∏ x in s, f x` is the product of `f x` as `x` ranges over the elements of the finite set `s`. -/
@[to_additive "`∑ x in s, f` is the sum of `f x` as `x` ranges over the elements
of the finite set `s`."]
protected def prod [comm_monoid β] (s : finset α) (f : α → β) : β := (s.1.map f).prod

end finset

/-
## Operator precedence of `∏` and `∑`

There is no established mathematical convention
for the operator precedence of big operators like `∏` and `∑`.
We will have to make a choice.

Online discussions, such as https://math.stackexchange.com/q/185538/30839
seem to suggest that `∏` and `∑` should have the same precedence,
and that this should be somewhere between `*` and `+`.
The latter have precedence levels `70` and `65` respectively,
and we therefore choose the level `67`.

In practice, this means that parentheses should be placed as follows:
```lean
∑ k in K, (a k + b k) = ∑ k in K, a k + ∑ k in K, b k →
  ∏ k in K, a k * b k = (∏ k in K, a k) * (∏ k in K, b k)
```
(Example taken from page 490 of Knuth's *Concrete Mathematics*.)
-/

localized "notation `∑` binders `, ` r:(scoped:67 f, finset.sum finset.univ f) := r" in big_operators
localized "notation `∏` binders `, ` r:(scoped:67 f, finset.prod finset.univ f) := r" in big_operators

localized "notation `∑` binders ` in ` s `, ` r:(scoped:67 f, finset.sum s f) := r" in big_operators
localized "notation `∏` binders ` in ` s `, ` r:(scoped:67 f, finset.prod s f) := r" in big_operators

open_locale big_operators

namespace finset
variables {s s₁ s₂ : finset α} {a : α} {f g : α → β}

@[to_additive] lemma prod_eq_multiset_prod [comm_monoid β] (s : finset α) (f : α → β) :
  ∏ x in s, f x = (s.1.map f).prod := rfl

@[to_additive]
theorem prod_eq_fold [comm_monoid β] (s : finset α) (f : α → β) : (∏ x in s, f x) = s.fold (*) 1 f := rfl

end finset

@[to_additive]
lemma monoid_hom.map_prod [comm_monoid β] [comm_monoid γ] (g : β →* γ) (f : α → β) (s : finset α) :
  g (∏ x in s, f x) = ∏ x in s, g (f x) :=
by simp only [finset.prod_eq_multiset_prod, g.map_multiset_prod, multiset.map_map]

@[to_additive]
lemma mul_equiv.map_prod [comm_monoid β] [comm_monoid γ] (g : β ≃* γ) (f : α → β) (s : finset α) :
  g (∏ x in s, f x) = ∏ x in s, g (f x) :=
g.to_monoid_hom.map_prod f s

lemma ring_hom.map_list_prod [semiring β] [semiring γ] (f : β →+* γ) (l : list β) :
  f l.prod = (l.map f).prod :=
f.to_monoid_hom.map_list_prod l

lemma ring_hom.map_list_sum [semiring β] [semiring γ] (f : β →+* γ) (l : list β) :
  f l.sum = (l.map f).sum :=
f.to_add_monoid_hom.map_list_sum l

lemma ring_hom.map_multiset_prod [comm_semiring β] [comm_semiring γ] (f : β →+* γ)
  (s : multiset β) :
  f s.prod = (s.map f).prod :=
f.to_monoid_hom.map_multiset_prod s

lemma ring_hom.map_multiset_sum [semiring β] [semiring γ] (f : β →+* γ) (s : multiset β) :
  f s.sum = (s.map f).sum :=
f.to_add_monoid_hom.map_multiset_sum s

lemma ring_hom.map_prod [comm_semiring β] [comm_semiring γ]
  (g : β →+* γ) (f : α → β) (s : finset α) :
  g (∏ x in s, f x) = ∏ x in s, g (f x) :=
g.to_monoid_hom.map_prod f s

lemma ring_hom.map_sum [semiring β] [semiring γ]
  (g : β →+* γ) (f : α → β) (s : finset α) :
  g (∑ x in s, f x) = ∑ x in s, g (f x) :=
g.to_add_monoid_hom.map_sum f s

namespace finset
variables {s s₁ s₂ : finset α} {a : α} {f g : α → β}

section comm_monoid
variables [comm_monoid β]

@[simp, to_additive]
lemma prod_empty {α : Type u} {f : α → β} : (∏ x in (∅:finset α), f x) = 1 := rfl

@[simp, to_additive]
lemma prod_insert [decidable_eq α] :
  a ∉ s → (∏ x in (insert a s), f x) = f a * ∏ x in s, f x := fold_insert

@[simp, to_additive]
lemma prod_singleton : (∏ x in (singleton a), f x) = f a :=
eq.trans fold_singleton $ mul_one _

@[to_additive]
lemma prod_pair [decidable_eq α] {a b : α} (h : a ≠ b) :
  (∏ x in ({a, b} : finset α), f x) = f a * f b :=
by rw [prod_insert (not_mem_singleton.2 h), prod_singleton]

@[simp, priority 1100] lemma prod_const_one : (∏ x in s, (1 : β)) = 1 :=
by simp only [finset.prod, multiset.map_const, multiset.prod_repeat, one_pow]
@[simp, priority 1100] lemma sum_const_zero {β} {s : finset α} [add_comm_monoid β] :
  (∑ x in s, (0 : β)) = 0 :=
@prod_const_one _ (multiplicative β) _ _
attribute [to_additive] prod_const_one

@[simp, to_additive]
lemma prod_image [decidable_eq α] {s : finset γ} {g : γ → α} :
  (∀x∈s, ∀y∈s, g x = g y → x = y) → (∏ x in (s.image g), f x) = ∏ x in s, f (g x) :=
fold_image

@[simp, to_additive]
lemma prod_map (s : finset α) (e : α ↪ γ) (f : γ → β) :
  (∏ x in (s.map e), f x) = ∏ x in s, f (e x) :=
by rw [finset.prod, finset.map_val, multiset.map_map]; refl

@[congr, to_additive]
lemma prod_congr (h : s₁ = s₂) : (∀x∈s₂, f x = g x) → s₁.prod f = s₂.prod g :=
by rw [h]; exact fold_congr
attribute [congr] finset.sum_congr

@[to_additive]
lemma prod_union_inter [decidable_eq α] :
  (∏ x in (s₁ ∪ s₂), f x) * (∏ x in (s₁ ∩ s₂), f x) = (∏ x in s₁, f x) * (∏ x in s₂, f x) :=
fold_union_inter

@[to_additive]
lemma prod_union [decidable_eq α] (h : disjoint s₁ s₂) :
  (∏ x in (s₁ ∪ s₂), f x) = (∏ x in s₁, f x) * (∏ x in s₂, f x) :=
by rw [←prod_union_inter, (disjoint_iff_inter_eq_empty.mp h)]; exact (mul_one _).symm

@[to_additive]
lemma prod_sdiff [decidable_eq α] (h : s₁ ⊆ s₂) :
  (∏ x in (s₂ \ s₁), f x) * (∏ x in s₁, f x) = (∏ x in s₂, f x) :=
by rw [←prod_union sdiff_disjoint, sdiff_union_of_subset h]

@[simp, to_additive]
lemma prod_sum_elim [decidable_eq (α ⊕ γ)]
  (s : finset α) (t : finset γ) (f : α → β) (g : γ → β) :
  ∏ x in s.image sum.inl ∪ t.image sum.inr, sum.elim f g x = (∏ x in s, f x) * (∏ x in t, g x) :=
begin
  rw [prod_union, prod_image, prod_image],
  { simp only [sum.elim_inl, sum.elim_inr] },
  { exact λ _ _ _ _, sum.inr.inj },
  { exact λ _ _ _ _, sum.inl.inj },
  { rintros i hi,
    erw [finset.mem_inter, finset.mem_image, finset.mem_image] at hi,
    rcases hi with ⟨⟨i, hi, rfl⟩, ⟨j, hj, H⟩⟩,
    cases H }
end

@[to_additive]
lemma prod_bind [decidable_eq α] {s : finset γ} {t : γ → finset α} :
  (∀x∈s, ∀y∈s, x ≠ y → disjoint (t x) (t y)) → (∏ x in (s.bind t), f x) = ∏ x in s, ∏ i in t x, f i :=
by haveI := classical.dec_eq γ; exact
finset.induction_on s (λ _, by simp only [bind_empty, prod_empty])
  (assume x s hxs ih hd,
  have hd' : ∀x∈s, ∀y∈s, x ≠ y → disjoint (t x) (t y),
    from assume _ hx _ hy, hd _ (mem_insert_of_mem hx) _ (mem_insert_of_mem hy),
  have ∀y∈s, x ≠ y,
    from assume _ hy h, by rw [←h] at hy; contradiction,
  have ∀y∈s, disjoint (t x) (t y),
    from assume _ hy, hd _ (mem_insert_self _ _) _ (mem_insert_of_mem hy) (this _ hy),
  have disjoint (t x) (finset.bind s t),
    from (disjoint_bind_right _ _ _).mpr this,
  by simp only [bind_insert, prod_insert hxs, prod_union this, ih hd'])

@[to_additive]
lemma prod_product {s : finset γ} {t : finset α} {f : γ×α → β} :
  (∏ x in s.product t, f x) = ∏ x in s, ∏ y in t, f (x, y) :=
begin
  haveI := classical.dec_eq α, haveI := classical.dec_eq γ,
  rw [product_eq_bind, prod_bind],
  { congr, funext, exact prod_image (λ _ _ _ _ H, (prod.mk.inj H).2) },
  simp only [disjoint_iff_ne, mem_image],
  rintros _ _ _ _ h ⟨_, _⟩ ⟨_, _, ⟨_, _⟩⟩ ⟨_, _⟩ ⟨_, _, ⟨_, _⟩⟩ _,
  apply h, cc
end


@[to_additive]
lemma prod_product' {s : finset γ} {t : finset α} {f : γ → α → β} :
  (∏ x in s.product t, f x.fst x.snd) = ∏ x in s, ∏ y in t, f x y :=
by rw prod_product

@[to_additive]
lemma prod_sigma {σ : α → Type*}
  {s : finset α} {t : Πa, finset (σ a)} {f : sigma σ → β} :
  (∏ x in s.sigma t, f x) = ∏ a in s, ∏ s in (t a), f ⟨a, s⟩ :=
by haveI := classical.dec_eq α; haveI := (λ a, classical.dec_eq (σ a)); exact
calc (∏ x in s.sigma t, f x) =
       ∏ x in s.bind (λa, (t a).image (λs, sigma.mk a s)), f x : by rw sigma_eq_bind
  ... = ∏ a in s, ∏ x in (t a).image (λs, sigma.mk a s), f x :
    prod_bind $ assume a₁ ha a₂ ha₂ h,
    by simp only [disjoint_iff_ne, mem_image];
    rintro ⟨_, _⟩ ⟨_, _, _⟩ ⟨_, _⟩ ⟨_, _, _⟩ ⟨_, _⟩; apply h; cc
  ... = ∏ a in s, ∏ s in t a, f ⟨a, s⟩ :
    prod_congr rfl $ λ _ _, prod_image $ λ _ _ _ _ _, by cc

@[to_additive]
lemma prod_image' [decidable_eq α] {s : finset γ} {g : γ → α} (h : γ → β)
  (eq : ∀c∈s, f (g c) = ∏ x in s.filter (λc', g c' = g c), h x) :
  (∏ x in s.image g, f x) = ∏ x in s, h x :=
begin
  letI := classical.dec_eq γ,
  rw [← image_bind_filter_eq s g] {occs := occurrences.pos [2]},
  rw [finset.prod_bind],
  { refine finset.prod_congr rfl (assume a ha, _),
    rcases finset.mem_image.1 ha with ⟨b, hb, rfl⟩,
    exact eq b hb },
  assume a₀ _ a₁ _ ne,
  refine (disjoint_iff_ne.2 _),
  assume c₀ h₀ c₁ h₁,
  rcases mem_filter.1 h₀ with ⟨h₀, rfl⟩,
  rcases mem_filter.1 h₁ with ⟨h₁, rfl⟩,
  exact mt (congr_arg g) ne
end

@[to_additive]
lemma prod_mul_distrib : ∏ x in s, (f x * g x) = (∏ x in s, f x) * (∏ x in s, g x) :=
eq.trans (by rw one_mul; refl) fold_op_distrib

@[to_additive]
lemma prod_comm {s : finset γ} {t : finset α} {f : γ → α → β} :
  (∏ x in s, ∏ y in t, f x y) = (∏ y in t, ∏ x in s, f x y) :=
begin
  classical,
  apply finset.induction_on s,
  { simp only [prod_empty, prod_const_one] },
  { intros _ _ H ih,
    simp only [prod_insert H, prod_mul_distrib, ih] }
end

@[to_additive]
lemma prod_hom [comm_monoid γ] (s : finset α) {f : α → β} (g : β → γ) [is_monoid_hom g] :
  (∏ x in s, g (f x)) = g (∏ x in s, f x) :=
((monoid_hom.of g).map_prod f s).symm

@[to_additive]
lemma prod_hom_rel [comm_monoid γ] {r : β → γ → Prop} {f : α → β} {g : α → γ} {s : finset α}
  (h₁ : r 1 1) (h₂ : ∀a b c, r b c → r (f a * b) (g a * c)) : r (∏ x in s, f x) (∏ x in s, g x) :=
by { delta finset.prod, apply multiset.prod_hom_rel; assumption }

@[to_additive]
lemma prod_subset (h : s₁ ⊆ s₂) (hf : ∀x∈s₂, x ∉ s₁ → f x = 1) : (∏ x in s₁, f x) = ∏ x in s₂, f x :=
by haveI := classical.dec_eq α; exact
have ∏ x in s₂ \ s₁, f x = ∏ x in s₂ \ s₁, 1,
  from prod_congr rfl $ by simpa only [mem_sdiff, and_imp],
by rw [←prod_sdiff h]; simp only [this, prod_const_one, one_mul]

-- If we use `[decidable_eq β]` here, some rewrites fail because they find a wrong `decidable`
-- instance first; `{∀x, decidable (f x ≠ 1)}` doesn't work with `rw ← prod_filter_ne_one`
@[to_additive]
lemma prod_filter_ne_one [∀ x, decidable (f x ≠ 1)] :
  (∏ x in (s.filter $ λx, f x ≠ 1), f x) = (∏ x in s, f x) :=
prod_subset (filter_subset _) $ λ x,
  by { classical, rw [not_imp_comm, mem_filter], exact and.intro }

@[to_additive]
lemma prod_filter (p : α → Prop) [decidable_pred p] (f : α → β) :
  (∏ a in s.filter p, f a) = (∏ a in s, if p a then f a else 1) :=
calc (∏ a in s.filter p, f a) = ∏ a in s.filter p, if p a then f a else 1 :
    prod_congr rfl (assume a h, by rw [if_pos (mem_filter.1 h).2])
  ... = ∏ a in s, if p a then f a else 1 :
    begin
      refine prod_subset (filter_subset s) (assume x hs h, _),
      rw [mem_filter, not_and] at h,
      exact if_neg (h hs)
    end

@[to_additive]
lemma prod_eq_single {s : finset α} {f : α → β} (a : α)
  (h₀ : ∀b∈s, b ≠ a → f b = 1) (h₁ : a ∉ s → f a = 1) : (∏ x in s, f x) = f a :=
by haveI := classical.dec_eq α;
from classical.by_cases
  (assume : a ∈ s,
    calc (∏ x in s, f x) = ∏ x in {a}, f x :
      begin
        refine (prod_subset _ _).symm,
        { intros _ H, rwa mem_singleton.1 H },
        { simpa only [mem_singleton] }
      end
      ... = f a : prod_singleton)
  (assume : a ∉ s,
    (prod_congr rfl $ λ b hb, h₀ b hb $ by rintro rfl; cc).trans $
      prod_const_one.trans (h₁ this).symm)

@[to_additive]
lemma prod_attach {f : α → β} : (∏ x in s.attach, f x.val) = (∏ x in s, f x) :=
by haveI := classical.dec_eq α; exact
  calc (∏ x in s.attach, f x.val) = (∏ x in (s.attach).image subtype.val, f x) :
    by rw [prod_image]; exact assume x _ y _, subtype.eq
  ... = _ : by rw [attach_image_val]

@[to_additive]
lemma prod_eq_one {f : α → β} {s : finset α} (h : ∀x∈s, f x = 1) : (∏ x in s, f x) = 1 :=
calc (∏ x in s, f x) = ∏ x in s, 1 : finset.prod_congr rfl h
  ... = 1 : finset.prod_const_one

@[to_additive] lemma prod_apply_dite {s : finset α} {p : α → Prop} {hp : decidable_pred p}
  (f : Π (x : α), p x → γ) (g : Π (x : α), ¬p x → γ) (h : γ → β) :
  (∏ x in s, h (if hx : p x then f x hx else g x hx)) =
  (∏ x in (s.filter p).attach, h (f x.1 (mem_filter.mp x.2).2)) *
    (∏ x in (s.filter (λ x, ¬ p x)).attach, h (g x.1 (mem_filter.mp x.2).2)) :=
by letI := classical.dec_eq α; exact
calc ∏ x in s, h (if hx : p x then f x hx else g x hx)
    = ∏ x in s.filter p ∪ s.filter (λ x, ¬ p x), h (if hx : p x then f x hx else g x hx) :
  by rw [filter_union_filter_neg_eq]
... = (∏ x in s.filter p, h (if hx : p x then f x hx else g x hx)) *
    (∏ x in s.filter (λ x, ¬ p x), h (if hx : p x then f x hx else g x hx)) :
  prod_union (by simp [disjoint_right] {contextual := tt})
... = (∏ x in (s.filter p).attach, h (if hx : p x.1 then f x.1 hx else g x.1 hx)) *
    (∏ x in (s.filter (λ x, ¬ p x)).attach, h (if hx : p x.1 then f x.1 hx else g x.1 hx)) :
  congr_arg2 _ prod_attach.symm prod_attach.symm
... = (∏ x in (s.filter p).attach, h (f x.1 (mem_filter.mp x.2).2)) *
    (∏ x in (s.filter (λ x, ¬ p x)).attach, h (g x.1 (mem_filter.mp x.2).2)) :
  congr_arg2 _
    (prod_congr rfl (λ x hx, congr_arg h (dif_pos (mem_filter.mp x.2).2)))
    (prod_congr rfl (λ x hx, congr_arg h (dif_neg (mem_filter.mp x.2).2)))

@[to_additive] lemma prod_apply_ite {s : finset α}
  {p : α → Prop} {hp : decidable_pred p} (f g : α → γ) (h : γ → β) :
  (∏ x in s, h (if p x then f x else g x)) =
  (∏ x in s.filter p, h (f x)) * (∏ x in s.filter (λ x, ¬ p x), h (g x)) :=
trans (prod_apply_dite _ _ _) (congr_arg2 _ (@prod_attach _ _ _ _ (h ∘ f)) (@prod_attach _ _ _ _ (h ∘ g)))

@[to_additive] lemma prod_dite {s : finset α} {p : α → Prop} {hp : decidable_pred p}
  (f : Π (x : α), p x → β) (g : Π (x : α), ¬p x → β) :
  (∏ x in s, if hx : p x then f x hx else g x hx) =
  (∏ x in (s.filter p).attach, f x.1 (mem_filter.mp x.2).2) *
    (∏ x in (s.filter (λ x, ¬ p x)).attach, g x.1 (mem_filter.mp x.2).2) :=
by simp [prod_apply_dite _ _ (λ x, x)]

@[to_additive] lemma prod_ite {s : finset α}
  {p : α → Prop} {hp : decidable_pred p} (f g : α → β) :
  (∏ x in s, if p x then f x else g x) =
  (∏ x in s.filter p, f x) * (∏ x in s.filter (λ x, ¬ p x), g x) :=
by simp [prod_apply_ite _ _ (λ x, x)]

@[simp, to_additive]
lemma prod_dite_eq [decidable_eq α] (s : finset α) (a : α) (b : Π x : α, a = x → β) :
  (∏ x in s, (if h : a = x then b x h else 1)) = ite (a ∈ s) (b a rfl) 1 :=
begin
  split_ifs with h,
  { rw [finset.prod_eq_single a, dif_pos rfl],
    { intros, rw dif_neg, cc },
    { cc } },
  { rw finset.prod_eq_one,
    intros, rw dif_neg, intro, cc }
end

@[simp, to_additive]
lemma prod_dite_eq' [decidable_eq α] (s : finset α) (a : α) (b : Π x : α, x = a → β) :
  (∏ x in s, (if h : x = a then b x h else 1)) = ite (a ∈ s) (b a rfl) 1 :=
begin
  split_ifs with h,
  { rw [finset.prod_eq_single a, dif_pos rfl],
    { intros, rw dif_neg, cc },
    { cc } },
  { rw finset.prod_eq_one,
    intros, rw dif_neg, intro, cc }
end

@[simp, to_additive] lemma prod_ite_eq [decidable_eq α] (s : finset α) (a : α) (b : α → β) :
  (∏ x in s, (ite (a = x) (b x) 1)) = ite (a ∈ s) (b a) 1 :=
prod_dite_eq s a (λ x _, b x)

/--
  When a product is taken over a conditional whose condition is an equality test on the index
  and whose alternative is 1, then the product's value is either the term at that index or `1`.

  The difference with `prod_ite_eq` is that the arguments to `eq` are swapped.
-/
@[simp, to_additive] lemma prod_ite_eq' [decidable_eq α] (s : finset α) (a : α) (b : α → β) :
  (∏ x in s, (ite (x = a) (b x) 1)) = ite (a ∈ s) (b a) 1 :=
prod_dite_eq' s a (λ x _, b x)

/--
  Reorder a product.

  The difference with `prod_bij'` is that the bijection is specified as a surjective injection,
  rather than by an inverse function.
-/
@[to_additive]
lemma prod_bij {s : finset α} {t : finset γ} {f : α → β} {g : γ → β}
  (i : Πa∈s, γ) (hi : ∀a ha, i a ha ∈ t) (h : ∀a ha, f a = g (i a ha))
  (i_inj : ∀a₁ a₂ ha₁ ha₂, i a₁ ha₁ = i a₂ ha₂ → a₁ = a₂) (i_surj : ∀b∈t, ∃a ha, b = i a ha) :
  (∏ x in s, f x) = (∏ x in t, g x) :=
congr_arg multiset.prod
  (multiset.map_eq_map_of_bij_of_nodup f g s.2 t.2 i hi h i_inj i_surj)

/--
  Reorder a product.

  The difference with `prod_bij` is that the bijection is specified with an inverse, rather than
  as a surjective injection.
-/
@[to_additive]
lemma prod_bij' {s : finset α} {t : finset γ} {f : α → β} {g : γ → β}
  (i : Πa∈s, γ) (hi : ∀a ha, i a ha ∈ t) (h : ∀a ha, f a = g (i a ha))
  (j : Πa∈t, α) (hj : ∀a ha, j a ha ∈ s) (left_inv : ∀ a ha, j (i a ha) (hi a ha) = a)
  (right_inv : ∀ a ha, i (j a ha) (hj a ha) = a) :
  (∏ x in s, f x) = (∏ x in t, g x) :=
begin
  refine prod_bij i hi h _ _,
  {intros a1 a2 h1 h2 eq, rw [←left_inv a1 h1, ←left_inv a2 h2], cc,},
  {intros b hb, use j b hb, use hj b hb, exact (right_inv b hb).symm,},
end

@[to_additive]
lemma prod_bij_ne_one {s : finset α} {t : finset γ} {f : α → β} {g : γ → β}
  (i : Πa∈s, f a ≠ 1 → γ) (hi₁ : ∀a h₁ h₂, i a h₁ h₂ ∈ t)
  (hi₂ : ∀a₁ a₂ h₁₁ h₁₂ h₂₁ h₂₂, i a₁ h₁₁ h₁₂ = i a₂ h₂₁ h₂₂ → a₁ = a₂)
  (hi₃ : ∀b∈t, g b ≠ 1 → ∃a h₁ h₂, b = i a h₁ h₂)
  (h : ∀a h₁ h₂, f a = g (i a h₁ h₂)) :
  (∏ x in s, f x) = (∏ x in t, g x) :=
by classical; exact
calc (∏ x in s, f x) = ∏ x in (s.filter $ λx, f x ≠ 1), f x : prod_filter_ne_one.symm
  ... = ∏ x in (t.filter $ λx, g x ≠ 1), g x :
    prod_bij (assume a ha, i a (mem_filter.mp ha).1 (mem_filter.mp ha).2)
      (assume a ha, (mem_filter.mp ha).elim $ λh₁ h₂, mem_filter.mpr
        ⟨hi₁ a h₁ h₂, λ hg, h₂ (hg ▸ h a h₁ h₂)⟩)
      (assume a ha, (mem_filter.mp ha).elim $ h a)
      (assume a₁ a₂ ha₁ ha₂,
        (mem_filter.mp ha₁).elim $ λha₁₁ ha₁₂, (mem_filter.mp ha₂).elim $ λha₂₁ ha₂₂, hi₂ a₁ a₂ _ _ _ _)
      (assume b hb, (mem_filter.mp hb).elim $ λh₁ h₂,
        let ⟨a, ha₁, ha₂, eq⟩ := hi₃ b h₁ h₂ in ⟨a, mem_filter.mpr ⟨ha₁, ha₂⟩, eq⟩)
  ... = (∏ x in t, g x) : prod_filter_ne_one

@[to_additive]
lemma nonempty_of_prod_ne_one (h : (∏ x in s, f x) ≠ 1) : s.nonempty :=
s.eq_empty_or_nonempty.elim (λ H, false.elim $ h $ H.symm ▸ prod_empty) id

@[to_additive]
lemma exists_ne_one_of_prod_ne_one (h : (∏ x in s, f x) ≠ 1) : ∃a∈s, f a ≠ 1 :=
begin
  classical,
  rw ← prod_filter_ne_one at h,
  rcases nonempty_of_prod_ne_one h with ⟨x, hx⟩,
  exact ⟨x, (mem_filter.1 hx).1, (mem_filter.1 hx).2⟩
end

lemma sum_range_succ {β} [add_comm_monoid β] (f : ℕ → β) (n : ℕ) :
  (∑ x in range (n + 1), f x) = f n + (∑ x in range n, f x) :=
by rw [range_succ, sum_insert not_mem_range_self]

@[to_additive]
lemma prod_range_succ (f : ℕ → β) (n : ℕ) :
  (∏ x in range (n + 1), f x) = f n * (∏ x in range n, f x) :=
by rw [range_succ, prod_insert not_mem_range_self]

lemma prod_range_succ' (f : ℕ → β) :
  ∀ n : ℕ, (∏ k in range (n + 1), f k) = (∏ k in range n, f (k+1)) * f 0
| 0       := (prod_range_succ _ _).trans $ mul_comm _ _
| (n + 1) := by rw [prod_range_succ (λ m, f (nat.succ m)), mul_assoc, ← prod_range_succ'];
                 exact prod_range_succ _ _

lemma sum_Ico_add {δ : Type*} [add_comm_monoid δ] (f : ℕ → δ) (m n k : ℕ) :
  (∑ l in Ico m n, f (k + l)) = (∑ l in Ico (m + k) (n + k), f l) :=
Ico.image_add m n k ▸ eq.symm $ sum_image $ λ x hx y hy h, nat.add_left_cancel h

@[to_additive]
lemma prod_Ico_add (f : ℕ → β) (m n k : ℕ) :
  (∏ l in Ico m n, f (k + l)) = (∏ l in Ico (m + k) (n + k), f l) :=
@sum_Ico_add (additive β) _ f m n k

lemma sum_Ico_succ_top {δ : Type*} [add_comm_monoid δ] {a b : ℕ}
  (hab : a ≤ b) (f : ℕ → δ) : (∑ k in Ico a (b + 1), f k) = (∑ k in Ico a b, f k) + f b :=
by rw [Ico.succ_top hab, sum_insert Ico.not_mem_top, add_comm]

@[to_additive]
lemma prod_Ico_succ_top {a b : ℕ} (hab : a ≤ b) (f : ℕ → β) :
  (∏ k in Ico a (b + 1), f k) = (∏ k in Ico a b, f k) * f b :=
@sum_Ico_succ_top (additive β) _ _ _ hab _

lemma sum_eq_sum_Ico_succ_bot {δ : Type*} [add_comm_monoid δ] {a b : ℕ}
  (hab : a < b) (f : ℕ → δ) : (∑ k in Ico a b, f k) = f a + (∑ k in Ico (a + 1) b, f k) :=
have ha : a ∉ Ico (a + 1) b, by simp,
by rw [← sum_insert ha, Ico.insert_succ_bot hab]

@[to_additive]
lemma prod_eq_prod_Ico_succ_bot {a b : ℕ} (hab : a < b) (f : ℕ → β) :
  (∏ k in Ico a b, f k) = f a * (∏ k in Ico (a + 1) b, f k) :=
@sum_eq_sum_Ico_succ_bot (additive β) _ _ _ hab _

@[to_additive]
lemma prod_Ico_consecutive (f : ℕ → β) {m n k : ℕ} (hmn : m ≤ n) (hnk : n ≤ k) :
  (∏ i in Ico m n, f i) * (∏ i in Ico n k, f i) = (∏ i in Ico m k, f i) :=
Ico.union_consecutive hmn hnk ▸ eq.symm $ prod_union $ Ico.disjoint_consecutive m n k

@[to_additive]
lemma prod_range_mul_prod_Ico (f : ℕ → β) {m n : ℕ} (h : m ≤ n) :
  (∏ k in range m, f k) * (∏ k in Ico m n, f k) = (∏ k in range n, f k) :=
Ico.zero_bot m ▸ Ico.zero_bot n ▸ prod_Ico_consecutive f (nat.zero_le m) h

@[to_additive]
lemma prod_Ico_eq_mul_inv {δ : Type*} [comm_group δ] (f : ℕ → δ) {m n : ℕ} (h : m ≤ n) :
  (∏ k in Ico m n, f k) = (∏ k in range n, f k) * (∏ k in range m, f k)⁻¹ :=
eq_mul_inv_iff_mul_eq.2 $ by rw [mul_comm]; exact prod_range_mul_prod_Ico f h

lemma sum_Ico_eq_sub {δ : Type*} [add_comm_group δ] (f : ℕ → δ) {m n : ℕ} (h : m ≤ n) :
  (∑ k in Ico m n, f k) = (∑ k in range n, f k) - (∑ k in range m, f k) :=
sum_Ico_eq_add_neg f h

@[to_additive]
lemma prod_Ico_eq_prod_range (f : ℕ → β) (m n : ℕ) :
  (∏ k in Ico m n, f k) = (∏ k in range (n - m), f (m + k)) :=
begin
  by_cases h : m ≤ n,
  { rw [← Ico.zero_bot, prod_Ico_add, zero_add, nat.sub_add_cancel h] },
  { replace h : n ≤ m :=  le_of_not_ge h,
     rw [Ico.eq_empty_of_le h, nat.sub_eq_zero_of_le h, range_zero, prod_empty, prod_empty] }
end

@[to_additive]
lemma prod_range_zero (f : ℕ → β) :
 (∏ k in range 0, f k) = 1 :=
by rw [range_zero, prod_empty]

lemma prod_range_one (f : ℕ → β) :
  (∏ k in range 1, f k) = f 0 :=
by { rw [range_one], apply @prod_singleton ℕ β 0 f }

lemma sum_range_one {δ : Type*} [add_comm_monoid δ] (f : ℕ → δ) :
  (∑ k in range 1, f k) = f 0 :=
@prod_range_one (multiplicative δ) _ f

attribute [to_additive finset.sum_range_one] prod_range_one

<<<<<<< HEAD
=======

/-- To prove a property of a product, it suffices to prove that the property is multiplicative and holds on factors.
-/
>>>>>>> da210bf9
@[to_additive "To prove a property of a sum, it suffices to prove that the property is additive and holds on summands."]
lemma prod_induction {M : Type*} [comm_monoid M] (f : α → M) (p : M → Prop)
(p_mul : ∀ a b, p a → p b → p (a * b)) (p_one : p 1) (p_s : ∀ x ∈ s, p $ f x) :
p $ ∏ x in s, f x :=
begin
  classical,
  induction s using finset.induction with x hx s hs, simpa,
  rw finset.prod_insert, swap, assumption,
  apply p_mul, apply p_s, simp,
  apply hs, intros a ha, apply p_s, simp [ha],
end

<<<<<<< HEAD
=======

>>>>>>> da210bf9
/-- For any product along `{0, ..., n-1}` of a commutative-monoid-valued function, we can verify that
it's equal to a different function just by checking ratios of adjacent terms.
This is a multiplicative discrete analogue of the fundamental theorem of calculus. -/
lemma prod_range_induction {M : Type*} [comm_monoid M]
  (f s : ℕ → M) (h0 : s 0 = 1) (h : ∀ n, s (n + 1) = s n * f n) (n : ℕ) :
  ∏ k in finset.range n, f k = s n :=
begin
  induction n with k hk,
  { simp only [h0, finset.prod_range_zero] },
  { simp only [hk, finset.prod_range_succ, h, mul_comm] }
end

/-- For any sum along `{0, ..., n-1}` of a commutative-monoid-valued function, we can verify that it's equal
to a different function just by checking differences of adjacent terms. This is a discrete analogue
of the fundamental theorem of calculus. -/
lemma sum_range_induction {M : Type*} [add_comm_monoid M]
  (f s : ℕ → M) (h0 : s 0 = 0) (h : ∀ n, s (n + 1) = s n + f n) (n : ℕ) :
  ∑ k in finset.range n, f k = s n :=
@prod_range_induction (multiplicative M) _ f s h0 h n

/-- A telescoping sum along `{0, ..., n-1}` of an additive commutative group valued function
reduces to the difference of the last and first terms.-/
lemma sum_range_sub {G : Type*} [add_comm_group G] (f : ℕ → G) (n : ℕ) :
  ∑ i in range n, (f (i+1) - f i) = f n - f 0 :=
by { apply sum_range_induction; abel, simp }

lemma sum_range_sub' {G : Type*} [add_comm_group G] (f : ℕ → G) (n : ℕ) :
  ∑ i in range n, (f i - f (i+1)) = f 0 - f n :=
by { apply sum_range_induction; abel, simp }

/-- A telescoping product along `{0, ..., n-1}` of a commutative group valued function
reduces to the ratio of the last and first factors.-/
lemma prod_range_div {M : Type*} [comm_group M] (f : ℕ → M) (n : ℕ) :
  ∏ i in range n, (f (i+1) * (f i)⁻¹) = f n * (f 0)⁻¹ :=
by apply @sum_range_sub (additive M)

lemma prod_range_div' {M : Type*} [comm_group M] (f : ℕ → M) (n : ℕ) :
  ∏ i in range n, (f i * (f (i+1))⁻¹) = (f 0) * (f n)⁻¹ :=
by apply @sum_range_sub' (additive M)

/-- A telescoping sum along `{0, ..., n-1}` of an `ℕ`-valued function reduces to the difference of
the last and first terms when the function we are summing is monotone. -/
lemma sum_range_sub_of_monotone {f : ℕ → ℕ} (h : monotone f) (n : ℕ) :
  ∑ i in range n, (f (i+1) - f i) = f n - f 0 :=
begin
  refine sum_range_induction _ _ (nat.sub_self _) (λ n, _) _,
  have : f n ≤ f (n+1) := h (nat.le_succ _),
  have : f 0 ≤ f n := h (nat.zero_le _),
  omega
end

lemma prod_Ico_reflect (f : ℕ → β) (k : ℕ) {m n : ℕ} (h : m ≤ n + 1) :
  ∏ j in Ico k m, f (n - j) = ∏ j in Ico (n + 1 - m) (n + 1 - k), f j :=
begin
  have : ∀ i < m, i ≤ n,
  { intros i hi,
    exact (add_le_add_iff_right 1).1 (le_trans (nat.lt_iff_add_one_le.1 hi) h) },
  cases lt_or_le k m with hkm hkm,
  { rw [← finset.Ico.image_const_sub (this _ hkm)],
    refine (prod_image _).symm,
    simp only [Ico.mem],
    rintros i ⟨ki, im⟩ j ⟨kj, jm⟩ Hij,
    rw [← nat.sub_sub_self (this _ im), Hij, nat.sub_sub_self (this _ jm)] },
  { simp [Ico.eq_empty_of_le, nat.sub_le_sub_left, hkm] }
end

lemma sum_Ico_reflect {δ : Type*} [add_comm_monoid δ] (f : ℕ → δ) (k : ℕ) {m n : ℕ}
  (h : m ≤ n + 1) :
  ∑ j in Ico k m, f (n - j) = ∑ j in Ico (n + 1 - m) (n + 1 - k), f j :=
@prod_Ico_reflect (multiplicative δ) _ f k m n h

lemma prod_range_reflect (f : ℕ → β) (n : ℕ) :
  ∏ j in range n, f (n - 1 - j) = ∏ j in range n, f j :=
begin
  cases n,
  { simp },
  { simp only [range_eq_Ico, nat.succ_sub_succ_eq_sub, nat.sub_zero],
    rw [prod_Ico_reflect _ _ (le_refl _)],
    simp }
end

lemma sum_range_reflect {δ : Type*} [add_comm_monoid δ] (f : ℕ → δ) (n : ℕ) :
  ∑ j in range n, f (n - 1 - j) = ∑ j in range n, f j :=
@prod_range_reflect (multiplicative δ) _ f n

@[simp] lemma prod_const (b : β) : (∏ x in s, b) = b ^ s.card :=
by haveI := classical.dec_eq α; exact
finset.induction_on s rfl (λ a s has ih,
by rw [prod_insert has, card_insert_of_not_mem has, pow_succ, ih])

lemma prod_pow (s : finset α) (n : ℕ) (f : α → β) :
  (∏ x in s, f x ^ n) = (∏ x in s, f x) ^ n :=
by haveI := classical.dec_eq α; exact
finset.induction_on s (by simp) (by simp [_root_.mul_pow] {contextual := tt})

lemma prod_nat_pow (s : finset α) (n : ℕ) (f : α → ℕ) :
  (∏ x in s, f x ^ n) = (∏ x in s, f x) ^ n :=
by haveI := classical.dec_eq α; exact
finset.induction_on s (by simp) (by simp [nat.mul_pow] {contextual := tt})

-- `to_additive` fails on this lemma, so we prove it manually below
lemma prod_flip {n : ℕ} (f : ℕ → β) :
  (∏ r in range (n + 1), f (n - r)) = (∏ k in range (n + 1), f k) :=
begin
  induction n with n ih,
  { rw [prod_range_one, prod_range_one] },
  { rw [prod_range_succ', prod_range_succ _ (nat.succ n), mul_comm],
    simp [← ih] }
end

@[to_additive]
lemma prod_involution {s : finset α} {f : α → β} :
  ∀ (g : Π a ∈ s, α)
  (h₁ : ∀ a ha, f a * f (g a ha) = 1)
  (h₂ : ∀ a ha, f a ≠ 1 → g a ha ≠ a)
  (h₃ : ∀ a ha, g a ha ∈ s)
  (h₄ : ∀ a ha, g (g a ha) (h₃ a ha) = a),
  (∏ x in s, f x) = 1 :=
by haveI := classical.dec_eq α;
haveI := classical.dec_eq β; exact
finset.strong_induction_on s
  (λ s ih g h₁ h₂ h₃ h₄,
    s.eq_empty_or_nonempty.elim (λ hs, hs.symm ▸ rfl)
      (λ ⟨x, hx⟩,
      have hmem : ∀ y ∈ (s.erase x).erase (g x hx), y ∈ s,
        from λ y hy, (mem_of_mem_erase (mem_of_mem_erase hy)),
      have g_inj : ∀ {x hx y hy}, g x hx = g y hy → x = y,
        from λ x hx y hy h, by rw [← h₄ x hx, ← h₄ y hy]; simp [h],
      have ih': ∏ y in erase (erase s x) (g x hx), f y = (1 : β) :=
        ih ((s.erase x).erase (g x hx))
          ⟨subset.trans (erase_subset _ _) (erase_subset _ _),
            λ h, not_mem_erase (g x hx) (s.erase x) (h (h₃ x hx))⟩
          (λ y hy, g y (hmem y hy))
          (λ y hy, h₁ y (hmem y hy))
          (λ y hy, h₂ y (hmem y hy))
          (λ y hy, mem_erase.2 ⟨λ (h : g y _ = g x hx), by simpa [g_inj h] using hy,
            mem_erase.2 ⟨λ (h : g y _ = x),
              have y = g x hx, from h₄ y (hmem y hy) ▸ by simp [h],
              by simpa [this] using hy, h₃ y (hmem y hy)⟩⟩)
          (λ y hy, h₄ y (hmem y hy)),
      if hx1 : f x = 1
      then ih' ▸ eq.symm (prod_subset hmem
        (λ y hy hy₁,
          have y = x ∨ y = g x hx, by simp [hy] at hy₁; tauto,
          this.elim (λ h, h.symm ▸ hx1)
            (λ h, h₁ x hx ▸ h ▸ hx1.symm ▸ (one_mul _).symm)))
      else by rw [← insert_erase hx, prod_insert (not_mem_erase _ _),
        ← insert_erase (mem_erase.2 ⟨h₂ x hx hx1, h₃ x hx⟩),
        prod_insert (not_mem_erase _ _), ih', mul_one, h₁ x hx]))

/-- The product of the composition of functions `f` and `g`, is the product
over `b ∈ s.image g` of `f b` to the power of the cardinality of the fibre of `b` -/
lemma prod_comp [decidable_eq γ] {s : finset α} (f : γ → β) (g : α → γ) :
  ∏ a in s, f (g a) = ∏ b in s.image g, f b ^ (s.filter (λ a, g a = b)).card  :=
calc ∏ a in s, f (g a)
    = ∏ x in (s.image g).sigma (λ b : γ, s.filter (λ a, g a = b)), f (g x.2) :
  prod_bij (λ a ha, ⟨g a, a⟩) (by simp; tauto) (λ _ _, rfl) (by simp) (by finish)
... = ∏ b in s.image g, ∏ a in s.filter (λ a, g a = b), f (g a) : prod_sigma
... = ∏ b in s.image g, ∏ a in s.filter (λ a, g a = b), f b :
  prod_congr rfl (λ b hb, prod_congr rfl (by simp {contextual := tt}))
... = ∏ b in s.image g, f b ^ (s.filter (λ a, g a = b)).card :
  prod_congr rfl (λ _ _, prod_const _)

/-- A product over all subsets of `s ∪ {x}` is obtained by multiplying the product over all subsets
of `s`, and over all subsets of `s` to which one adds `x`. -/
@[to_additive]
lemma prod_powerset_insert [decidable_eq α] {s : finset α} {x : α} (h : x ∉ s) (f : finset α → β) :
  (∏ a in (insert x s).powerset, f a) =
    (∏ a in s.powerset, f a) * (∏ t in s.powerset, f (insert x t)) :=
begin
  rw [powerset_insert, finset.prod_union, finset.prod_image],
  { assume t₁ h₁ t₂ h₂ heq,
    rw [← finset.erase_insert (not_mem_of_mem_powerset_of_not_mem h₁ h),
        ← finset.erase_insert (not_mem_of_mem_powerset_of_not_mem h₂ h), heq] },
  { rw finset.disjoint_iff_ne,
    assume t₁ h₁ t₂ h₂,
    rcases finset.mem_image.1 h₂ with ⟨t₃, h₃, H₃₂⟩,
    rw ← H₃₂,
    exact ne_insert_of_not_mem _ _ (not_mem_of_mem_powerset_of_not_mem h₁ h) }
end

@[to_additive]
lemma prod_piecewise [decidable_eq α] (s t : finset α) (f g : α → β) :
  (∏ x in s, (t.piecewise f g) x) = (∏ x in s ∩ t, f x) * (∏ x in s \ t, g x) :=
by { rw [piecewise, prod_ite, filter_mem_eq_inter, ← sdiff_eq_filter], }

/-- If we can partition a product into subsets that cancel out, then the whole product cancels. -/
@[to_additive]
lemma prod_cancels_of_partition_cancels (R : setoid α) [decidable_rel R.r]
  (h : ∀ x ∈ s, (∏ a in s.filter (λy, y ≈ x), f a) = 1) : (∏ x in s, f x) = 1 :=
begin
  suffices : ∏ xbar in s.image quotient.mk, ∏ y in s.filter (λ y, ⟦y⟧ = xbar), f y = (∏ x in s, f x),
  { rw [←this, ←finset.prod_eq_one],
    intros xbar xbar_in_s,
    rcases (mem_image).mp xbar_in_s with ⟨x, x_in_s, xbar_eq_x⟩,
    rw [←xbar_eq_x, filter_congr (λ y _, @quotient.eq _ R y x)],
    apply h x x_in_s },
  apply finset.prod_image' f,
  intros,
  refl
end

@[to_additive]
lemma prod_update_of_not_mem [decidable_eq α] {s : finset α} {i : α}
  (h : i ∉ s) (f : α → β) (b : β) : (∏ x in s, function.update f i b x) = (∏ x in s, f x) :=
begin
  apply prod_congr rfl (λj hj, _),
  have : j ≠ i, by { assume eq, rw eq at hj, exact h hj },
  simp [this]
end

lemma prod_update_of_mem [decidable_eq α] {s : finset α} {i : α} (h : i ∈ s) (f : α → β) (b : β) :
  (∏ x in s, function.update f i b x) = b * (∏ x in s \ (singleton i), f x) :=
by { rw [update_eq_piecewise, prod_piecewise], simp [h] }

/-- If a product of a `finset` of size at most 1 has a given value, so
do the terms in that product. -/
lemma eq_of_card_le_one_of_prod_eq {s : finset α} (hc : s.card ≤ 1) {f : α → β} {b : β}
    (h : ∏ x in s, f x = b) : ∀ x ∈ s, f x = b :=
begin
  intros x hx,
  by_cases hc0 : s.card = 0,
  { exact false.elim (card_ne_zero_of_mem hx hc0) },
  { have h1 : s.card = 1 := le_antisymm hc (nat.one_le_of_lt (nat.pos_of_ne_zero hc0)),
    rw card_eq_one at h1,
    cases h1 with x2 hx2,
    rw [hx2, mem_singleton] at hx,
    simp_rw hx2 at h,
    rw hx,
    rw prod_singleton at h,
    exact h }
end

/-- If a sum of a `finset` of size at most 1 has a given value, so do
the terms in that sum. -/
lemma eq_of_card_le_one_of_sum_eq [add_comm_monoid γ] {s : finset α} (hc : s.card ≤ 1)
    {f : α → γ} {b : γ} (h : ∑ x in s, f x = b) : ∀ x ∈ s, f x = b :=
begin
  intros x hx,
  by_cases hc0 : s.card = 0,
  { exact false.elim (card_ne_zero_of_mem hx hc0) },
  { have h1 : s.card = 1 := le_antisymm hc (nat.one_le_of_lt (nat.pos_of_ne_zero hc0)),
    rw card_eq_one at h1,
    cases h1 with x2 hx2,
    rw [hx2, mem_singleton] at hx,
    simp_rw hx2 at h,
    rw hx,
    rw sum_singleton at h,
    exact h }
end

attribute [to_additive eq_of_card_le_one_of_sum_eq] eq_of_card_le_one_of_prod_eq

/-- If a function applied at a point is 1, a product is unchanged by
removing that point, if present, from a `finset`. -/
@[to_additive "If a function applied at a point is 0, a sum is unchanged by
removing that point, if present, from a `finset`."]
lemma prod_erase [decidable_eq α] (s : finset α) {f : α → β} {a : α} (h : f a = 1) :
  ∏ x in s.erase a, f x = ∏ x in s, f x :=
begin
  rw ←sdiff_singleton_eq_erase,
  apply prod_subset sdiff_subset_self,
  intros x hx hnx,
  rw sdiff_singleton_eq_erase at hnx,
  rwa eq_of_mem_of_not_mem_erase hx hnx
end

/-- If a product is 1 and the function is 1 except possibly at one
point, it is 1 everywhere on the `finset`. -/
@[to_additive "If a sum is 0 and the function is 0 except possibly at one
point, it is 0 everywhere on the `finset`."]
lemma eq_one_of_prod_eq_one {s : finset α} {f : α → β} {a : α} (hp : ∏ x in s, f x = 1)
    (h1 : ∀ x ∈ s, x ≠ a → f x = 1) : ∀ x ∈ s, f x = 1 :=
begin
  intros x hx,
  classical,
  by_cases h : x = a,
  { rw h,
    rw h at hx,
    rw [←prod_subset (singleton_subset_iff.2 hx)
                      (λ t ht ha, h1 t ht (not_mem_singleton.1 ha)),
        prod_singleton] at hp,
    exact hp },
  { exact h1 x hx h }
end

end comm_monoid

lemma sum_update_of_mem [add_comm_monoid β] [decidable_eq α] {s : finset α} {i : α}
  (h : i ∈ s) (f : α → β) (b : β) :
  (∑ x in s, function.update f i b x) = b + (∑ x in s \ (singleton i), f x) :=
by { rw [update_eq_piecewise, sum_piecewise], simp [h] }
attribute [to_additive] prod_update_of_mem

lemma sum_nsmul [add_comm_monoid β] (s : finset α) (n : ℕ) (f : α → β) :
  (∑ x in s, n •ℕ (f x)) = n •ℕ ((∑ x in s, f x)) :=
@prod_pow _ (multiplicative β) _ _ _ _
attribute [to_additive sum_nsmul] prod_pow

@[simp] lemma sum_const [add_comm_monoid β] (b : β) :
  (∑ x in s, b) = s.card •ℕ b :=
@prod_const _ (multiplicative β) _ _ _
attribute [to_additive] prod_const

lemma sum_comp [add_comm_monoid β] [decidable_eq γ] {s : finset α} (f : γ → β) (g : α → γ) :
  ∑ a in s, f (g a) = ∑ b in s.image g, (s.filter (λ a, g a = b)).card •ℕ (f b) :=
@prod_comp _ (multiplicative β) _ _ _ _ _ _
attribute [to_additive "The sum of the composition of functions `f` and `g`, is the sum
over `b ∈ s.image g` of `f b` times of the cardinality of the fibre of `b`"] prod_comp

lemma sum_const_nat {m : ℕ} {f : α → ℕ} (h₁ : ∀x ∈ s, f x = m) :
  (∑ x in s, f x) = card s * m :=
begin
  rw [← nat.nsmul_eq_mul, ← sum_const],
  apply sum_congr rfl h₁
end

@[simp]
lemma sum_boole {s : finset α} {p : α → Prop} [semiring β] {hp : decidable_pred p} :
  (∑ x in s, if p x then (1 : β) else (0 : β)) = (s.filter p).card :=
by simp [sum_ite]

lemma sum_range_succ' [add_comm_monoid β] (f : ℕ → β) :
  ∀ n : ℕ, (∑ i in range (n + 1), f i) = (∑ i in range n, f (i + 1)) + f 0 :=
@prod_range_succ' (multiplicative β) _ _
attribute [to_additive] prod_range_succ'

lemma sum_flip [add_comm_monoid β] {n : ℕ} (f : ℕ → β) :
  (∑ i in range (n + 1), f (n - i)) = (∑ i in range (n + 1), f i) :=
@prod_flip (multiplicative β) _ _ _
attribute [to_additive] prod_flip

@[norm_cast]
lemma sum_nat_cast [add_comm_monoid β] [has_one β] (s : finset α) (f : α → ℕ) :
  ↑(∑ x in s, f x : ℕ) = (∑ x in s, (f x : β)) :=
(nat.cast_add_monoid_hom β).map_sum f s

@[norm_cast]
lemma prod_nat_cast [comm_semiring β] (s : finset α) (f : α → ℕ) :
  ↑(∏ x in s, f x : ℕ) = (∏ x in s, (f x : β)) :=
(nat.cast_ring_hom β).map_prod f s

protected lemma sum_nat_coe_enat (s : finset α) (f : α → ℕ) :
  (∑ x in s, (f x : enat)) = (∑ x  in s, f x : ℕ) :=
begin
  classical,
  induction s using finset.induction with a s has ih h,
  { simp },
  { simp [has, ih] }
end

theorem dvd_sum [comm_semiring α] {a : α} {s : finset β} {f : β → α}
  (h : ∀ x ∈ s, a ∣ f x) : a ∣ ∑ x in s, f x :=
multiset.dvd_sum (λ y hy, by rcases multiset.mem_map.1 hy with ⟨x, hx, rfl⟩; exact h x hx)

lemma le_sum_of_subadditive [add_comm_monoid α] [ordered_add_comm_monoid β]
  (f : α → β) (h_zero : f 0 = 0) (h_add : ∀x y, f (x + y) ≤ f x + f y) (s : finset γ) (g : γ → α) :
  f (∑ x in s, g x) ≤ ∑ x in s, f (g x) :=
begin
  refine le_trans (multiset.le_sum_of_subadditive f h_zero h_add _) _,
  rw [multiset.map_map],
  refl
end

lemma abs_sum_le_sum_abs [discrete_linear_ordered_field α] {f : β → α} {s : finset β} :
  abs (∑ x in s, f x) ≤ ∑ x in s, abs (f x) :=
le_sum_of_subadditive _ abs_zero abs_add s f

section comm_group
variables [comm_group β]

@[simp, to_additive]
lemma prod_inv_distrib : (∏ x in s, (f x)⁻¹) = (∏ x in s, f x)⁻¹ :=
s.prod_hom has_inv.inv

end comm_group

@[simp] theorem card_sigma {σ : α → Type*} (s : finset α) (t : Π a, finset (σ a)) :
  card (s.sigma t) = ∑ a in s, card (t a) :=
multiset.card_sigma _ _

lemma card_bind [decidable_eq β] {s : finset α} {t : α → finset β}
  (h : ∀ x ∈ s, ∀ y ∈ s, x ≠ y → disjoint (t x) (t y)) :
  (s.bind t).card = ∑ u in s, card (t u) :=
calc (s.bind t).card = ∑ i in s.bind t, 1 : by simp
... = ∑ a in s, ∑ i in t a, 1 : finset.sum_bind h
... = ∑ u in s, card (t u) : by simp

lemma card_bind_le [decidable_eq β] {s : finset α} {t : α → finset β} :
  (s.bind t).card ≤ ∑ a in s, (t a).card :=
by haveI := classical.dec_eq α; exact
finset.induction_on s (by simp)
  (λ a s has ih,
    calc ((insert a s).bind t).card ≤ (t a).card + (s.bind t).card :
    by rw bind_insert; exact finset.card_union_le _ _
    ... ≤ ∑ a in insert a s, card (t a) :
    by rw sum_insert has; exact add_le_add_left ih _)

theorem card_eq_sum_card_image [decidable_eq β] (f : α → β) (s : finset α) :
  s.card = ∑ a in s.image f, (s.filter (λ x, f x = a)).card :=
by letI := classical.dec_eq α; exact
calc s.card = ((s.image f).bind (λ a, s.filter (λ x, f x = a))).card :
  congr_arg _ (finset.ext $ λ x,
    ⟨λ hs, mem_bind.2 ⟨f x, mem_image_of_mem _ hs,
      mem_filter.2 ⟨hs, rfl⟩⟩,
    λ h, let ⟨a, ha₁, ha₂⟩ := mem_bind.1 h in by convert filter_subset s ha₂⟩)
... = ∑ a in s.image f, (s.filter (λ x, f x = a)).card :
  card_bind (by simp [disjoint_left, finset.ext_iff] {contextual := tt})

lemma gsmul_sum [add_comm_group β] {f : α → β} {s : finset α} (z : ℤ) :
  gsmul z (∑ a in s, f a) = ∑ a in s, gsmul z (f a) :=
(s.sum_hom (gsmul z)).symm

end finset

namespace finset
variables {s s₁ s₂ : finset α} {f g : α → β} {b : β} {a : α}

@[simp] lemma sum_sub_distrib [add_comm_group β] :
  ∑ x in s, (f x - g x) = (∑ x in s, f x) - (∑ x in s, g x) :=
sum_add_distrib.trans $ congr_arg _ sum_neg_distrib

section comm_monoid
variables [comm_monoid β]

lemma prod_pow_boole [decidable_eq α] (s : finset α) (f : α → β) (a : α) :
  (∏ x in s, (f x)^(ite (a = x) 1 0)) = ite (a ∈ s) (f a) 1 :=
by simp

end comm_monoid

section semiring
variables [semiring β]

lemma sum_mul : (∑ x in s, f x) * b = ∑ x in s, f x * b :=
(s.sum_hom (λ x, x * b)).symm

lemma mul_sum : b * (∑ x in s, f x) = ∑ x in s, b * f x :=
(s.sum_hom _).symm

lemma sum_mul_boole [decidable_eq α] (s : finset α) (f : α → β) (a : α) :
  (∑ x in s, (f x * ite (a = x) 1 0)) = ite (a ∈ s) (f a) 0 :=
by simp

lemma sum_boole_mul [decidable_eq α] (s : finset α) (f : α → β) (a : α) :
  (∑ x in s, (ite (a = x) 1 0) * f x) = ite (a ∈ s) (f a) 0 :=
by simp

end semiring

lemma sum_div [division_ring β] {s : finset α} {f : α → β} {b : β} :
  (∑ x in s, f x) / b = ∑ x in s, f x / b :=
calc (∑ x in s, f x) / b = ∑ x in s, f x * (1 / b) : by rw [div_eq_mul_one_div, sum_mul]
                     ... = ∑ x in s, f x / b : by { congr, ext, rw ← div_eq_mul_one_div (f x) b }

section comm_semiring
variables [comm_semiring β]

lemma prod_eq_zero (ha : a ∈ s) (h : f a = 0) : (∏ x in s, f x) = 0 :=
by haveI := classical.dec_eq α;
calc (∏ x in s, f x) = ∏ x in insert a (erase s a), f x : by rw insert_erase ha
                 ... = 0 : by rw [prod_insert (not_mem_erase _ _), h, zero_mul]

/-- The product over a sum can be written as a sum over the product of sets, `finset.pi`.
  `finset.prod_univ_sum` is an alternative statement when the product is over `univ`. -/
lemma prod_sum {δ : α → Type*} [decidable_eq α] [∀a, decidable_eq (δ a)]
  {s : finset α} {t : Πa, finset (δ a)} {f : Πa, δ a → β} :
  (∏ a in s, ∑ b in (t a), f a b) =
    ∑ p in (s.pi t), ∏ x in s.attach, f x.1 (p x.1 x.2) :=
begin
  induction s using finset.induction with a s ha ih,
  { rw [pi_empty, sum_singleton], refl },
  { have h₁ : ∀x ∈ t a, ∀y ∈ t a, ∀h : x ≠ y,
        disjoint (image (pi.cons s a x) (pi s t)) (image (pi.cons s a y) (pi s t)),
    { assume x hx y hy h,
      simp only [disjoint_iff_ne, mem_image],
      rintros _ ⟨p₂, hp, eq₂⟩ _ ⟨p₃, hp₃, eq₃⟩ eq,
      have : pi.cons s a x p₂ a (mem_insert_self _ _) = pi.cons s a y p₃ a (mem_insert_self _ _),
      { rw [eq₂, eq₃, eq] },
      rw [pi.cons_same, pi.cons_same] at this,
      exact h this },
    rw [prod_insert ha, pi_insert ha, ih, sum_mul, sum_bind h₁],
    refine sum_congr rfl (λ b _, _),
    have h₂ : ∀p₁∈pi s t, ∀p₂∈pi s t, pi.cons s a b p₁ = pi.cons s a b p₂ → p₁ = p₂, from
      assume p₁ h₁ p₂ h₂ eq, pi_cons_injective ha eq,
    rw [sum_image h₂, mul_sum],
    refine sum_congr rfl (λ g _, _),
    rw [attach_insert, prod_insert, prod_image],
    { simp only [pi.cons_same],
      congr', ext ⟨v, hv⟩, congr',
      exact (pi.cons_ne (by rintro rfl; exact ha hv)).symm },
    { exact λ _ _ _ _, subtype.eq ∘ subtype.mk.inj },
    { simp only [mem_image], rintro ⟨⟨_, hm⟩, _, rfl⟩, exact ha hm } }
end

lemma sum_mul_sum {ι₁ : Type*} {ι₂ : Type*} (s₁ : finset ι₁) (s₂ : finset ι₂)
  (f₁ : ι₁ → β) (f₂ : ι₂ → β) :
  (∑ x₁ in s₁, f₁ x₁) * (∑ x₂ in s₂, f₂ x₂) = ∑ p in s₁.product s₂, f₁ p.1 * f₂ p.2 :=
by { rw [sum_product, sum_mul, sum_congr rfl], intros, rw mul_sum }

open_locale classical

/-- The product of `f a + g a` over all of `s` is the sum
  over the powerset of `s` of the product of `f` over a subset `t` times
  the product of `g` over the complement of `t`  -/
lemma prod_add (f g : α → β) (s : finset α) :
  ∏ a in s, (f a + g a) = ∑ t in s.powerset, ((∏ a in t, f a) * (∏ a in (s \ t), g a)) :=
calc ∏ a in s, (f a + g a)
    = ∏ a in s, ∑ p in ({true, false} : finset Prop), if p then f a else g a : by simp
... = ∑ p in (s.pi (λ _, {true, false}) : finset (Π a ∈ s, Prop)),
        ∏ a in s.attach, if p a.1 a.2 then f a.1 else g a.1 : prod_sum
... = ∑ t in s.powerset, (∏ a in t, f a) * (∏ a in (s \ t), g a) : begin
  refine eq.symm (sum_bij (λ t _ a _, a ∈ t) _ _ _ _),
  { simp [subset_iff]; tauto },
  { intros t ht,
    erw [prod_ite (λ a : {a // a ∈ s}, f a.1) (λ a : {a // a ∈ s}, g a.1)],
    refine congr_arg2 _
      (prod_bij (λ (a : α) (ha : a ∈ t), ⟨a, mem_powerset.1 ht ha⟩)
         _ _ _
        (λ b hb, ⟨b, by cases b; finish⟩))
      (prod_bij (λ (a : α) (ha : a ∈ s \ t), ⟨a, by simp * at *⟩)
        _ _ _
        (λ b hb, ⟨b, by cases b; finish⟩));
    intros; simp * at *; simp * at * },
  { finish [function.funext_iff, finset.ext_iff, subset_iff] },
  { assume f hf,
    exact ⟨s.filter (λ a : α, ∃ h : a ∈ s, f a h),
      by simp, by funext; intros; simp *⟩ }
end

/--  Summing `a^s.card * b^(n-s.card)` over all finite subsets `s` of a `finset`
gives `(a + b)^s.card`.-/
lemma sum_pow_mul_eq_add_pow
  {α R : Type*} [comm_semiring R] (a b : R) (s : finset α) :
  (∑ t in s.powerset, a ^ t.card * b ^ (s.card - t.card)) = (a + b) ^ s.card :=
begin
  rw [← prod_const, prod_add],
  refine finset.sum_congr rfl (λ t ht, _),
  rw [prod_const, prod_const, ← card_sdiff (mem_powerset.1 ht)]
end

lemma prod_pow_eq_pow_sum {x : β} {f : α → ℕ} :
  ∀ {s : finset α}, (∏ i in s, x ^ (f i)) = x ^ (∑ x in s, f x) :=
begin
  apply finset.induction,
  { simp },
  { assume a s has H,
    rw [finset.prod_insert has, finset.sum_insert has, pow_add, H] }
end

end comm_semiring

section integral_domain /- add integral_semi_domain to support nat and ennreal -/
variables [integral_domain β]

lemma prod_eq_zero_iff : (∏ x in s, f x) = 0 ↔ (∃a∈s, f a = 0) :=
begin
  classical,
  apply finset.induction_on s,
  exact ⟨not.elim one_ne_zero, λ ⟨_, H, _⟩, H.elim⟩,
  assume a s ha ih,
  rw [prod_insert ha, mul_eq_zero, bex_def, exists_mem_insert, ih, ← bex_def]
end

theorem prod_ne_zero_iff : (∏ x in s, f x) ≠ 0 ↔ (∀ a ∈ s, f a ≠ 0) :=
by { rw [ne, prod_eq_zero_iff], push_neg }

end integral_domain

section ordered_add_comm_monoid
variables [ordered_add_comm_monoid β]

lemma sum_le_sum : (∀x∈s, f x ≤ g x) → (∑ x in s, f x) ≤ (∑ x in s, g x) :=
begin
  classical,
  apply finset.induction_on s,
  exact (λ _, le_refl _),
  assume a s ha ih h,
  have : f a + (∑ x in s, f x) ≤ g a + (∑ x in s, g x),
    from add_le_add (h _ (mem_insert_self _ _)) (ih $ assume x hx, h _ $ mem_insert_of_mem hx),
  by simpa only [sum_insert ha]
end

lemma sum_nonneg (h : ∀x∈s, 0 ≤ f x) : 0 ≤ (∑ x in s, f x) :=
le_trans (by rw [sum_const_zero]) (sum_le_sum h)

lemma sum_nonpos (h : ∀x∈s, f x ≤ 0) : (∑ x in s, f x) ≤ 0 :=
le_trans (sum_le_sum h) (by rw [sum_const_zero])

lemma sum_le_sum_of_subset_of_nonneg
  (h : s₁ ⊆ s₂) (hf : ∀x∈s₂, x ∉ s₁ → 0 ≤ f x) : (∑ x in s₁, f x) ≤ (∑ x in s₂, f x) :=
by classical;
calc (∑ x in s₁, f x) ≤ (∑ x in s₂ \ s₁, f x) + (∑ x in s₁, f x) :
    le_add_of_nonneg_left' $ sum_nonneg $ by simpa only [mem_sdiff, and_imp]
  ... = ∑ x in s₂ \ s₁ ∪ s₁, f x : (sum_union sdiff_disjoint).symm
  ... = (∑ x in s₂, f x)         : by rw [sdiff_union_of_subset h]

lemma sum_mono_set_of_nonneg (hf : ∀ x, 0 ≤ f x) : monotone (λ s, ∑ x in s, f x) :=
λ s₁ s₂ hs, sum_le_sum_of_subset_of_nonneg hs $ λ x _ _, hf x

lemma sum_eq_zero_iff_of_nonneg : (∀x∈s, 0 ≤ f x) → ((∑ x in s, f x) = 0 ↔ ∀x∈s, f x = 0) :=
begin
  classical,
  apply finset.induction_on s,
  exact λ _, ⟨λ _ _, false.elim, λ _, rfl⟩,
  assume a s ha ih H,
  have : ∀ x ∈ s, 0 ≤ f x, from λ _, H _ ∘ mem_insert_of_mem,
  rw [sum_insert ha, add_eq_zero_iff' (H _ $ mem_insert_self _ _) (sum_nonneg this),
    forall_mem_insert, ih this]
end

lemma sum_eq_zero_iff_of_nonpos : (∀x∈s, f x ≤ 0) → ((∑ x in s, f x) = 0 ↔ ∀x∈s, f x = 0) :=
@sum_eq_zero_iff_of_nonneg _ (order_dual β) _ _ _

lemma single_le_sum (hf : ∀x∈s, 0 ≤ f x) {a} (h : a ∈ s) : f a ≤ (∑ x in s, f x) :=
have ∑ x in {a}, f x ≤ (∑ x in s, f x),
  from sum_le_sum_of_subset_of_nonneg
  (λ x e, (mem_singleton.1 e).symm ▸ h) (λ x h _, hf x h),
by rwa sum_singleton at this

end ordered_add_comm_monoid

section canonically_ordered_add_monoid
variables [canonically_ordered_add_monoid β]

@[simp] lemma sum_eq_zero_iff : ∑ x in s, f x = 0 ↔ ∀ x ∈ s, f x = 0 :=
sum_eq_zero_iff_of_nonneg $ λ x hx, zero_le (f x)

lemma sum_le_sum_of_subset (h : s₁ ⊆ s₂) : (∑ x in s₁, f x) ≤ (∑ x in s₂, f x) :=
sum_le_sum_of_subset_of_nonneg h $ assume x h₁ h₂, zero_le _

lemma sum_mono_set (f : α → β) : monotone (λ s, ∑ x in s, f x) :=
λ s₁ s₂ hs, sum_le_sum_of_subset hs

lemma sum_le_sum_of_ne_zero (h : ∀x∈s₁, f x ≠ 0 → x ∈ s₂) :
  (∑ x in s₁, f x) ≤ (∑ x in s₂, f x) :=
by classical;
calc (∑ x in s₁, f x) = ∑ x in s₁.filter (λx, f x = 0), f x + ∑ x in s₁.filter (λx, f x ≠ 0), f x :
    by rw [←sum_union, filter_union_filter_neg_eq];
       exact disjoint_filter.2 (assume _ _ h n_h, n_h h)
  ... ≤ (∑ x in s₂, f x) : add_le_of_nonpos_of_le'
      (sum_nonpos $ by simp only [mem_filter, and_imp]; exact λ _ _, le_of_eq)
      (sum_le_sum_of_subset $ by simpa only [subset_iff, mem_filter, and_imp])

end canonically_ordered_add_monoid

section ordered_cancel_comm_monoid

variables [ordered_cancel_add_comm_monoid β]

theorem sum_lt_sum (Hle : ∀ i ∈ s, f i ≤ g i) (Hlt : ∃ i ∈ s, f i < g i) :
  (∑ x in s, f x) < (∑ x in s, g x) :=
begin
  classical,
  rcases Hlt with ⟨i, hi, hlt⟩,
  rw [← insert_erase hi, sum_insert (not_mem_erase _ _), sum_insert (not_mem_erase _ _)],
  exact add_lt_add_of_lt_of_le hlt (sum_le_sum $ λ j hj, Hle j  $ mem_of_mem_erase hj)
end

lemma sum_lt_sum_of_nonempty (hs : s.nonempty) (Hlt : ∀ x ∈ s, f x < g x) :
  (∑ x in s, f x) < (∑ x in s, g x) :=
begin
  apply sum_lt_sum,
  { intros i hi, apply le_of_lt (Hlt i hi) },
  cases hs with i hi,
  exact ⟨i, hi, Hlt i hi⟩,
end

lemma sum_lt_sum_of_subset [decidable_eq α]
  (h : s₁ ⊆ s₂) {i : α} (hi : i ∈ s₂ \ s₁) (hpos : 0 < f i) (hnonneg : ∀ j ∈ s₂ \ s₁, 0 ≤ f j) :
  (∑ x in s₁, f x) < (∑ x in s₂, f x) :=
calc (∑ x in s₁, f x) < (∑ x in insert i s₁, f x) :
begin
  simp only [mem_sdiff] at hi,
  rw sum_insert hi.2,
  exact lt_add_of_pos_left (∑ x in s₁, f x) hpos,
end
... ≤ (∑ x in s₂, f x) :
begin
  simp only [mem_sdiff] at hi,
  apply sum_le_sum_of_subset_of_nonneg,
  { simp [finset.insert_subset, h, hi.1] },
  { assume x hx h'x,
    apply hnonneg x,
    simp [mem_insert, not_or_distrib] at h'x,
    rw mem_sdiff,
    simp [hx, h'x] }
end

end ordered_cancel_comm_monoid

section decidable_linear_ordered_cancel_comm_monoid

variables [decidable_linear_ordered_cancel_add_comm_monoid β]

theorem exists_le_of_sum_le (hs : s.nonempty) (Hle : (∑ x in s, f x) ≤ ∑ x in s, g x) :
  ∃ i ∈ s, f i ≤ g i :=
begin
  classical,
  contrapose! Hle with Hlt,
  rcases hs with ⟨i, hi⟩,
  exact sum_lt_sum (λ i hi, le_of_lt (Hlt i hi)) ⟨i, hi, Hlt i hi⟩
end

lemma exists_pos_of_sum_zero_of_exists_nonzero (f : α → β)
  (h₁ : ∑ e in s, f e = 0) (h₂ : ∃ x ∈ s, f x ≠ 0) :
  ∃ x ∈ s, 0 < f x :=
begin
  contrapose! h₁,
  obtain ⟨x, m, x_nz⟩ : ∃ x ∈ s, f x ≠ 0 := h₂,
  apply ne_of_lt,
  calc ∑ e in s, f e < ∑ e in s, 0 : by { apply sum_lt_sum h₁ ⟨x, m, lt_of_le_of_ne (h₁ x m) x_nz⟩ }
                 ... = 0           : by rw [finset.sum_const, nsmul_zero],
end

end decidable_linear_ordered_cancel_comm_monoid

section linear_ordered_comm_ring
variables [linear_ordered_comm_ring β]
open_locale classical

/- this is also true for a ordered commutative multiplicative monoid -/
lemma prod_nonneg {s : finset α} {f : α → β}
  (h0 : ∀(x ∈ s), 0 ≤ f x) : 0 ≤ (∏ x in s, f x) :=
prod_induction f (λ x, 0 ≤ x) (λ _ _ ha hb, mul_nonneg ha hb) zero_le_one h0


/- this is also true for a ordered commutative multiplicative monoid -/
lemma prod_pos {s : finset α} {f : α → β} (h0 : ∀(x ∈ s), 0 < f x) : 0 < (∏ x in s, f x) :=
prod_induction f (λ x, 0 < x) (λ _ _ ha hb, mul_pos ha hb) zero_lt_one h0


/- this is also true for a ordered commutative multiplicative monoid -/
lemma prod_le_prod {s : finset α} {f g : α → β} (h0 : ∀(x ∈ s), 0 ≤ f x)
  (h1 : ∀(x ∈ s), f x ≤ g x) : (∏ x in s, f x) ≤ (∏ x in s, g x) :=
begin
  induction s using finset.induction with a s has ih h,
  { simp },
  { simp [has], apply mul_le_mul,
      exact h1 a (mem_insert_self a s),
      apply ih (λ x H, h0 _ _) (λ x H, h1 _ _); exact (mem_insert_of_mem H),
      apply prod_nonneg (λ x H, h0 x (mem_insert_of_mem H)),
      apply le_trans (h0 a (mem_insert_self a s)) (h1 a (mem_insert_self a s)) }
end

end linear_ordered_comm_ring

section canonically_ordered_comm_semiring

variables [canonically_ordered_comm_semiring β]

lemma prod_le_prod' {s : finset α} {f g : α → β} (h : ∀ i ∈ s, f i ≤ g i) :
  (∏ x in s, f x) ≤ (∏ x in s, g x) :=
begin
  classical,
  induction s using finset.induction with a s has ih h,
  { simp },
  { rw [finset.prod_insert has, finset.prod_insert has],
    apply canonically_ordered_semiring.mul_le_mul,
    { exact h _ (finset.mem_insert_self a s) },
    { exact ih (λ i hi, h _ (finset.mem_insert_of_mem hi)) } }
end

end canonically_ordered_comm_semiring

@[simp] lemma card_pi [decidable_eq α] {δ : α → Type*}
  (s : finset α) (t : Π a, finset (δ a)) :
  (s.pi t).card = ∏ a in s, card (t a) :=
multiset.card_pi _ _

theorem card_le_mul_card_image [decidable_eq β] {f : α → β} (s : finset α)
  (n : ℕ) (hn : ∀ a ∈ s.image f, (s.filter (λ x, f x = a)).card ≤ n) :
  s.card ≤ n * (s.image f).card :=
calc s.card = (∑ a in s.image f, (s.filter (λ x, f x = a)).card) :
  card_eq_sum_card_image _ _
... ≤ (∑ _ in s.image f, n) : sum_le_sum hn
... = _ : by simp [mul_comm]

@[simp] lemma prod_Ico_id_eq_fact : ∀ n : ℕ, ∏ x in Ico 1 (n + 1), x = nat.fact n
| 0 := rfl
| (n+1) := by rw [prod_Ico_succ_top $ nat.succ_le_succ $ zero_le n,
  nat.fact_succ, prod_Ico_id_eq_fact n, nat.succ_eq_add_one, mul_comm]

end finset

namespace finset
section gauss_sum

/-- Gauss' summation formula -/
lemma sum_range_id_mul_two (n : ℕ) :
  (∑ i in range n, i) * 2 = n * (n - 1) :=
calc (∑ i in range n, i) * 2 = (∑ i in range n, i) + (∑ i in range n, (n - 1 - i)) :
  by rw [sum_range_reflect (λ i, i) n, mul_two]
... = ∑ i in range n, (i + (n - 1 - i)) : sum_add_distrib.symm
... = ∑ i in range n, (n - 1) : sum_congr rfl $ λ i hi, nat.add_sub_cancel' $
  nat.le_pred_of_lt $ mem_range.1 hi
... = n * (n - 1) : by rw [sum_const, card_range, nat.nsmul_eq_mul]

/-- Gauss' summation formula -/
lemma sum_range_id (n : ℕ) : (∑ i in range n, i) = (n * (n - 1)) / 2 :=
by rw [← sum_range_id_mul_two n, nat.mul_div_cancel]; exact dec_trivial

end gauss_sum

lemma card_eq_sum_ones (s : finset α) : s.card = ∑ _ in s, 1 :=
by simp

end finset

section group

open list
variables [group α] [group β]

theorem is_group_anti_hom.map_prod (f : α → β) [is_group_anti_hom f] (l : list α) :
  f (prod l) = prod (map f (reverse l)) :=
by induction l with hd tl ih; [exact is_group_anti_hom.map_one f,
  simp only [prod_cons, is_group_anti_hom.map_mul f, ih, reverse_cons, map_append, prod_append,
    map_singleton, prod_cons, prod_nil, mul_one]]

theorem inv_prod : ∀ l : list α, (prod l)⁻¹ = prod (map (λ x, x⁻¹) (reverse l)) :=
-- TODO there is probably a cleaner proof of this
λ l, @is_group_anti_hom.map_prod _ _ _ _ _ inv_is_group_anti_hom l

end group

@[to_additive is_add_group_hom_finset_sum]
lemma is_group_hom_finset_prod {α β γ} [group α] [comm_group β] (s : finset γ)
  (f : γ → α → β) [∀c, is_group_hom (f c)] : is_group_hom (λa, ∏ c in s, f c a) :=
{ map_mul := assume a b, by simp only [λc, is_mul_hom.map_mul (f c), finset.prod_mul_distrib] }

attribute [instance] is_group_hom_finset_prod is_add_group_hom_finset_sum

namespace multiset
variables [decidable_eq α]

@[simp] lemma to_finset_sum_count_eq (s : multiset α) :
  (∑ a in s.to_finset, s.count a) = s.card :=
multiset.induction_on s rfl
  (assume a s ih,
    calc (∑ x in to_finset (a :: s), count x (a :: s)) =
      ∑ x in to_finset (a :: s), ((if x = a then 1 else 0) + count x s) :
        finset.sum_congr rfl $ λ _ _, by split_ifs;
        [simp only [h, count_cons_self, nat.one_add], simp only [count_cons_of_ne h, zero_add]]
      ... = card (a :: s) :
      begin
        by_cases a ∈ s.to_finset,
        { have : ∑ x in s.to_finset, ite (x = a) 1 0 = ∑ x in {a}, ite (x = a) 1 0,
          { rw [finset.sum_ite_eq', if_pos h, finset.sum_singleton, if_pos rfl], },
          rw [to_finset_cons, finset.insert_eq_of_mem h, finset.sum_add_distrib, ih, this,
            finset.sum_singleton, if_pos rfl, add_comm, card_cons] },
        { have ha : a ∉ s, by rwa mem_to_finset at h,
          have : ∑ x in to_finset s, ite (x = a) 1 0 = ∑ x in to_finset s, 0, from
            finset.sum_congr rfl (λ x hx, if_neg $ by rintro rfl; cc),
          rw [to_finset_cons, finset.sum_insert h, if_pos rfl, finset.sum_add_distrib, this,
            finset.sum_const_zero, ih, count_eq_zero_of_not_mem ha, zero_add, add_comm, card_cons] }
      end)

end multiset

namespace with_top
open finset
open_locale classical

/-- A sum of finite numbers is still finite -/
lemma sum_lt_top [ordered_add_comm_monoid β] {s : finset α} {f : α → with_top β} :
  (∀a∈s, f a < ⊤) → (∑ x in s, f x) < ⊤ :=
λ h, sum_induction f (λ a, a < ⊤) (by { simp_rw add_lt_top, tauto }) zero_lt_top h


/-- A sum of finite numbers is still finite -/
lemma sum_lt_top_iff [canonically_ordered_add_monoid β] {s : finset α} {f : α → with_top β} :
  (∑ x in s, f x) < ⊤ ↔ (∀a∈s, f a < ⊤) :=
iff.intro (λh a ha, lt_of_le_of_lt (single_le_sum (λa ha, zero_le _) ha) h) sum_lt_top

/-- A sum of numbers is infinite iff one of them is infinite -/
lemma sum_eq_top_iff [canonically_ordered_add_monoid β] {s : finset α} {f : α → with_top β} :
  (∑ x in s, f x) = ⊤ ↔ (∃a∈s, f a = ⊤) :=
begin
  rw ← not_iff_not,
  push_neg,
  simp only [← lt_top_iff_ne_top],
  exact sum_lt_top_iff
end

end with_top<|MERGE_RESOLUTION|>--- conflicted
+++ resolved
@@ -586,12 +586,9 @@
 
 attribute [to_additive finset.sum_range_one] prod_range_one
 
-<<<<<<< HEAD
-=======
 
 /-- To prove a property of a product, it suffices to prove that the property is multiplicative and holds on factors.
 -/
->>>>>>> da210bf9
 @[to_additive "To prove a property of a sum, it suffices to prove that the property is additive and holds on summands."]
 lemma prod_induction {M : Type*} [comm_monoid M] (f : α → M) (p : M → Prop)
 (p_mul : ∀ a b, p a → p b → p (a * b)) (p_one : p 1) (p_s : ∀ x ∈ s, p $ f x) :
@@ -604,10 +601,6 @@
   apply hs, intros a ha, apply p_s, simp [ha],
 end
 
-<<<<<<< HEAD
-=======
-
->>>>>>> da210bf9
 /-- For any product along `{0, ..., n-1}` of a commutative-monoid-valued function, we can verify that
 it's equal to a different function just by checking ratios of adjacent terms.
 This is a multiplicative discrete analogue of the fundamental theorem of calculus. -/
