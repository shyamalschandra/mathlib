/-
Copyright (c) 2020 Kenny Lau. All rights reserved.
Released under Apache 2.0 license as described in the file LICENSE.
Authors: Kenny Lau.
-/

import algebra.polynomial.big_operators
import field_theory.minimal_polynomial
import field_theory.splitting_field
<<<<<<< HEAD
import ring_theory.algebraic
=======
import field_theory.tower
>>>>>>> d631126a

/-!

# Separable polynomials

We define a polynomial to be separable if it is coprime with its derivative. We prove basic
properties about separable polynomials here.

## Main definitions

* `polynomial.separable f`: a polynomial `f` is separable iff it is coprime with its derivative.
* `polynomial.expand R p f`: expand the polynomial `f` with coefficients in a
  commutative semiring `R` by a factor of p, so `expand R p (∑ aₙ xⁿ)` is `∑ aₙ xⁿᵖ`.
* `polynomial.contract p f`: the opposite of `expand`, so it sends `∑ aₙ xⁿᵖ` to `∑ aₙ xⁿ`.

-/

universes u v w
open_locale classical big_operators
open finset

namespace polynomial

section comm_semiring

variables {R : Type u} [comm_semiring R] {S : Type v} [comm_semiring S]

/-- A polynomial is separable iff it is coprime with its derivative. -/
def separable (f : polynomial R) : Prop :=
is_coprime f f.derivative

lemma separable_def (f : polynomial R) :
  f.separable ↔ is_coprime f f.derivative :=
iff.rfl

lemma separable_def' (f : polynomial R) :
  f.separable ↔ ∃ a b : polynomial R, a * f + b * f.derivative = 1 :=
iff.rfl

lemma separable_one : (1 : polynomial R).separable :=
is_coprime_one_left

lemma separable_X_add_C (a : R) : (X + C a).separable :=
by { rw [separable_def, derivative_add, derivative_X, derivative_C, add_zero],
  exact is_coprime_one_right }

lemma separable_X : (X : polynomial R).separable :=
by { rw [separable_def, derivative_X], exact is_coprime_one_right }

lemma separable_C (r : R) : (C r).separable ↔ is_unit r :=
by rw [separable_def, derivative_C, is_coprime_zero_right, is_unit_C]

lemma separable.of_mul_left {f g : polynomial R} (h : (f * g).separable) : f.separable :=
begin
  have := h.of_mul_left_left, rw derivative_mul at this,
  exact is_coprime.of_mul_right_left (is_coprime.of_add_mul_left_right this)
end

lemma separable.of_mul_right {f g : polynomial R} (h : (f * g).separable) : g.separable :=
by { rw mul_comm at h, exact h.of_mul_left }

lemma separable.of_dvd {f g : polynomial R} (hf : f.separable) (hfg : g ∣ f) : g.separable :=
by { rcases hfg with ⟨f', rfl⟩, exact separable.of_mul_left hf }

lemma separable_gcd_left {F : Type*} [field F] {f : polynomial F}
  (hf : f.separable) (g : polynomial F) : (euclidean_domain.gcd f g).separable :=
separable.of_dvd hf (euclidean_domain.gcd_dvd_left f g)

lemma separable_gcd_right {F : Type*} [field F] {g : polynomial F}
  (f : polynomial F) (hg : g.separable) : (euclidean_domain.gcd f g).separable :=
separable.of_dvd hg (euclidean_domain.gcd_dvd_right f g)

lemma separable.is_coprime {f g : polynomial R} (h : (f * g).separable) : is_coprime f g :=
begin
  have := h.of_mul_left_left, rw derivative_mul at this,
  exact is_coprime.of_mul_right_right (is_coprime.of_add_mul_left_right this)
end

theorem separable.of_pow' {f : polynomial R} :
  ∀ {n : ℕ} (h : (f ^ n).separable), is_unit f ∨ (f.separable ∧ n = 1) ∨ n = 0
| 0     := λ h, or.inr $ or.inr rfl
| 1     := λ h, or.inr $ or.inl ⟨pow_one f ▸ h, rfl⟩
| (n+2) := λ h, or.inl $ is_coprime_self.1 h.is_coprime.of_mul_right_left

theorem separable.of_pow {f : polynomial R} (hf : ¬is_unit f) {n : ℕ} (hn : n ≠ 0)
  (hfs : (f ^ n).separable) : f.separable ∧ n = 1 :=
(hfs.of_pow'.resolve_left hf).resolve_right hn

theorem separable.map {p : polynomial R} (h : p.separable) {f : R →+* S} : (p.map f).separable :=
let ⟨a, b, H⟩ := h in ⟨a.map f, b.map f,
by rw [derivative_map, ← map_mul, ← map_mul, ← map_add, H, map_one]⟩

variables (R) (p q : ℕ)

/-- Expand the polynomial by a factor of p, so `∑ aₙ xⁿ` becomes `∑ aₙ xⁿᵖ`. -/
noncomputable def expand : polynomial R →ₐ[R] polynomial R :=
{ commutes' := λ r, eval₂_C _ _,
  .. (eval₂_ring_hom C (X ^ p) : polynomial R →+* polynomial R) }

lemma coe_expand : (expand R p : polynomial R → polynomial R) = eval₂ C (X ^ p) := rfl

variables {R}

lemma expand_eq_sum {f : polynomial R} :
  expand R p f = f.sum (λ e a, C a * (X ^ p) ^ e) :=
by { dsimp [expand, eval₂], refl, }

@[simp] lemma expand_C (r : R) : expand R p (C r) = C r := eval₂_C _ _
@[simp] lemma expand_X : expand R p X = X ^ p := eval₂_X _ _
@[simp] lemma expand_monomial (r : R) : expand R p (monomial q r) = monomial (q * p) r :=
by simp_rw [monomial_eq_smul_X, alg_hom.map_smul, alg_hom.map_pow, expand_X, mul_comm, pow_mul]

theorem expand_expand (f : polynomial R) : expand R p (expand R q f) = expand R (p * q) f :=
polynomial.induction_on f (λ r, by simp_rw expand_C)
  (λ f g ihf ihg, by simp_rw [alg_hom.map_add, ihf, ihg])
  (λ n r ih, by simp_rw [alg_hom.map_mul, expand_C, alg_hom.map_pow, expand_X,
    alg_hom.map_pow, expand_X, pow_mul])

theorem expand_mul (f : polynomial R) : expand R (p * q) f = expand R p (expand R q f) :=
(expand_expand p q f).symm

@[simp] theorem expand_one (f : polynomial R) : expand R 1 f = f :=
polynomial.induction_on f
  (λ r, by rw expand_C)
  (λ f g ihf ihg, by rw [alg_hom.map_add, ihf, ihg])
  (λ n r ih, by rw [alg_hom.map_mul, expand_C, alg_hom.map_pow, expand_X, pow_one])

theorem expand_pow (f : polynomial R) : expand R (p ^ q) f = (expand R p ^[q] f) :=
nat.rec_on q (by rw [pow_zero, expand_one, function.iterate_zero, id]) $ λ n ih,
by rw [function.iterate_succ_apply', pow_succ, expand_mul, ih]

theorem derivative_expand (f : polynomial R) :
  (expand R p f).derivative = expand R p f.derivative * (p * X ^ (p - 1)) :=
by rw [coe_expand, derivative_eval₂_C, derivative_pow, derivative_X, mul_one]

theorem coeff_expand {p : ℕ} (hp : 0 < p) (f : polynomial R) (n : ℕ) :
  (expand R p f).coeff n = if p ∣ n then f.coeff (n / p) else 0 :=
begin
  simp only [expand_eq_sum],
  change (show ℕ →₀ R, from (f.sum (λ e a, C a * (X ^ p) ^ e) : polynomial R)) n = _,
  simp_rw [finsupp.sum_apply, finsupp.sum, ← pow_mul, C_mul', ← monomial_eq_smul_X,
    monomial, finsupp.single_apply],
  split_ifs with h,
  { rw [finset.sum_eq_single (n/p), nat.mul_div_cancel' h, if_pos rfl], refl,
    { intros b hb1 hb2, rw if_neg, intro hb3, apply hb2, rw [← hb3, nat.mul_div_cancel_left b hp] },
    { intro hn, rw finsupp.not_mem_support_iff.1 hn, split_ifs; refl } },
  { rw finset.sum_eq_zero, intros k hk, rw if_neg, exact λ hkn, h ⟨k, hkn.symm⟩, },
end

@[simp] theorem coeff_expand_mul {p : ℕ} (hp : 0 < p) (f : polynomial R) (n : ℕ) :
  (expand R p f).coeff (n * p) = f.coeff n :=
by rw [coeff_expand hp, if_pos (dvd_mul_left _ _), nat.mul_div_cancel _ hp]

@[simp] theorem coeff_expand_mul' {p : ℕ} (hp : 0 < p) (f : polynomial R) (n : ℕ) :
  (expand R p f).coeff (p * n) = f.coeff n :=
by rw [mul_comm, coeff_expand_mul hp]

theorem expand_eq_map_domain (p : ℕ) (f : polynomial R) :
  expand R p f = f.map_domain (*p) :=
finsupp.induction f (by { simp only [expand_eq_sum], refl }) $ λ n r f hf hr ih,
by rw [finsupp.map_domain_add, finsupp.map_domain_single, alg_hom.map_add, ← monomial,
  expand_monomial, ← monomial, ih]

theorem expand_inj {p : ℕ} (hp : 0 < p) {f g : polynomial R} :
  expand R p f = expand R p g ↔ f = g :=
⟨λ H, ext $ λ n, by rw [← coeff_expand_mul hp, H, coeff_expand_mul hp], congr_arg _⟩

theorem expand_eq_zero {p : ℕ} (hp : 0 < p) {f : polynomial R} : expand R p f = 0 ↔ f = 0 :=
by rw [← (expand R p).map_zero, expand_inj hp, alg_hom.map_zero]

theorem expand_eq_C {p : ℕ} (hp : 0 < p) {f : polynomial R} {r : R} :
  expand R p f = C r ↔ f = C r :=
by rw [← expand_C, expand_inj hp, expand_C]

theorem nat_degree_expand (p : ℕ) (f : polynomial R) :
  (expand R p f).nat_degree = f.nat_degree * p :=
begin
  cases p.eq_zero_or_pos with hp hp,
  { rw [hp, coe_expand, pow_zero, mul_zero, ← C_1, eval₂_hom, nat_degree_C] },
  by_cases hf : f = 0,
  { rw [hf, alg_hom.map_zero, nat_degree_zero, zero_mul] },
  have hf1 : expand R p f ≠ 0 := mt (expand_eq_zero hp).1 hf,
  rw [← with_bot.coe_eq_coe, ← degree_eq_nat_degree hf1],
  refine le_antisymm ((degree_le_iff_coeff_zero _ _).2 $ λ n hn, _) _,
  { rw coeff_expand hp, split_ifs with hpn,
    { rw coeff_eq_zero_of_nat_degree_lt, contrapose! hn,
      rw [with_bot.coe_le_coe, ← nat.div_mul_cancel hpn], exact nat.mul_le_mul_right p hn },
    { refl } },
  { refine le_degree_of_ne_zero _,
    rw [coeff_expand_mul hp, ← leading_coeff], exact mt leading_coeff_eq_zero.1 hf }
end

theorem map_expand {p : ℕ} (hp : 0 < p) {f : R →+* S} {q : polynomial R} :
  map f (expand R p q) = expand S p (map f q) :=
by { ext, rw [coeff_map, coeff_expand hp, coeff_expand hp], split_ifs; simp, }

end comm_semiring

section comm_ring

variables {R : Type u} [comm_ring R]

lemma separable_X_sub_C {x : R} : separable (X - C x) :=
by simpa only [C_neg] using separable_X_add_C (-x)

lemma separable.mul {f g : polynomial R} (hf : f.separable) (hg : g.separable)
  (h : is_coprime f g) : (f * g).separable :=
by { rw [separable_def, derivative_mul], exact ((hf.mul_right h).add_mul_left_right _).mul_left
  ((h.symm.mul_right hg).mul_add_right_right _) }

lemma separable_prod' {ι : Sort*} {f : ι → polynomial R} {s : finset ι} :
  (∀x∈s, ∀y∈s, x ≠ y → is_coprime (f x) (f y)) → (∀x∈s, (f x).separable) → (∏ x in s, f x).separable :=
finset.induction_on s (λ _ _, separable_one) $ λ a s has ih h1 h2, begin
  simp_rw [finset.forall_mem_insert, forall_and_distrib] at h1 h2, rw prod_insert has,
  exact h2.1.mul (ih h1.2.2 h2.2) (is_coprime.prod_right $ λ i his, h1.1.2 i his $
    ne.symm $ ne_of_mem_of_not_mem his has)
end

lemma separable_prod {ι : Sort*} [fintype ι] {f : ι → polynomial R}
  (h1 : pairwise (is_coprime on f)) (h2 : ∀ x, (f x).separable) : (∏ x, f x).separable :=
separable_prod' (λ x hx y hy hxy, h1 x y hxy) (λ x hx, h2 x)

lemma separable.inj_of_prod_X_sub_C [nontrivial R] {ι : Sort*} {f : ι → R} {s : finset ι}
  (hfs : (∏ i in s, (X - C (f i))).separable)
  {x y : ι} (hx : x ∈ s) (hy : y ∈ s) (hfxy : f x = f y) : x = y :=
begin
  by_contra hxy,
  rw [← insert_erase hx, prod_insert (not_mem_erase _ _),
      ← insert_erase (mem_erase_of_ne_of_mem (ne.symm hxy) hy),
      prod_insert (not_mem_erase _ _), ← mul_assoc, hfxy, ← pow_two] at hfs,
  cases (hfs.of_mul_left.of_pow (by exact not_is_unit_X_sub_C) two_ne_zero).2
end

lemma separable.injective_of_prod_X_sub_C [nontrivial R] {ι : Sort*} [fintype ι] {f : ι → R}
  (hfs : (∏ i, (X - C (f i))).separable) : function.injective f :=
λ x y hfxy, hfs.inj_of_prod_X_sub_C (mem_univ _) (mem_univ _) hfxy

lemma is_unit_of_self_mul_dvd_separable {p q : polynomial R}
  (hp : p.separable) (hq : q * q ∣ p) : is_unit q :=
begin
  obtain ⟨p, rfl⟩ := hq,
  apply is_coprime_self.mp,
  have : is_coprime (q * (q * p)) (q * (q.derivative * p + q.derivative * p + q * p.derivative)),
  { simp only [← mul_assoc, mul_add],
    convert hp,
    rw [derivative_mul, derivative_mul],
    ring },
  exact is_coprime.of_mul_right_left (is_coprime.of_mul_left_left this)
end

end comm_ring

section integral_domain

variables (R : Type u) [integral_domain R]

theorem is_local_ring_hom_expand {p : ℕ} (hp : 0 < p) :
  is_local_ring_hom (↑(expand R p) : polynomial R →+* polynomial R) :=
begin
  refine ⟨λ f hf1, _⟩, rw ← coe_fn_coe_base at hf1,
  have hf2 := eq_C_of_degree_eq_zero (degree_eq_zero_of_is_unit hf1),
  rw [coeff_expand hp, if_pos (dvd_zero _), p.zero_div] at hf2,
  rw [hf2, is_unit_C] at hf1, rw expand_eq_C hp at hf2, rwa [hf2, is_unit_C]
end

end integral_domain

section field

variables {F : Type u} [field F] {K : Type v} [field K]

theorem separable_iff_derivative_ne_zero {f : polynomial F} (hf : irreducible f) :
  f.separable ↔ f.derivative ≠ 0 :=
⟨λ h1 h2, hf.1 $ is_coprime_zero_right.1 $ h2 ▸ h1,
λ h, is_coprime_of_dvd (mt and.right h) $ λ g hg1 hg2 ⟨p, hg3⟩ hg4,
let ⟨u, hu⟩ := (hf.2 _ _ hg3).resolve_left hg1 in
have f ∣ f.derivative, by { conv_lhs { rw [hg3, ← hu] }, rwa units.mul_right_dvd },
not_lt_of_le (nat_degree_le_of_dvd this h) $ nat_degree_derivative_lt h⟩

theorem separable_map (f : F →+* K) {p : polynomial F} : (p.map f).separable ↔ p.separable :=
by simp_rw [separable_def, derivative_map, is_coprime_map]

section char_p

variables (p : ℕ) [hp : fact p.prime]
include hp

/-- The opposite of `expand`: sends `∑ aₙ xⁿᵖ` to `∑ aₙ xⁿ`. -/
noncomputable def contract (f : polynomial F) : polynomial F :=
⟨f.support.preimage (*p) $ λ _ _ _ _, (nat.mul_left_inj hp.pos).1,
λ n, f.coeff (n * p),
λ n, by { rw [finset.mem_preimage, finsupp.mem_support_iff], refl }⟩

theorem coeff_contract (f : polynomial F) (n : ℕ) : (contract p f).coeff n = f.coeff (n * p) := rfl

theorem of_irreducible_expand {f : polynomial F} (hf : irreducible (expand F p f)) :
  irreducible f :=
@@of_irreducible_map _ _ _ (is_local_ring_hom_expand F hp.pos) hf

theorem of_irreducible_expand_pow {f : polynomial F} {n : ℕ} :
  irreducible (expand F (p ^ n) f) → irreducible f :=
nat.rec_on n (λ hf, by rwa [pow_zero, expand_one] at hf) $ λ n ih hf,
ih $ of_irreducible_expand p $ by rwa [expand_expand]

variables [HF : char_p F p]
include HF

theorem expand_char (f : polynomial F) :
  map (frobenius F p) (expand F p f) = f ^ p :=
begin
  refine f.induction_on' (λ a b ha hb, _) (λ n a, _),
  { rw [alg_hom.map_add, map_add, ha, hb, add_pow_char], },
  { rw [expand_monomial, map_monomial, single_eq_C_mul_X, single_eq_C_mul_X,
        mul_pow, ← C.map_pow, frobenius_def],
    ring_exp }
end

theorem map_expand_pow_char (f : polynomial F) (n : ℕ) :
   map ((frobenius F p) ^ n) (expand F (p ^ n) f) = f ^ (p ^ n) :=
begin
  induction n, {simp [ring_hom.one_def]},
  symmetry,
  rw [pow_succ', pow_mul, ← n_ih, ← expand_char, pow_succ, ring_hom.mul_def, ← map_map, mul_comm,
      expand_mul, ← map_expand (nat.prime.pos hp)],
end

theorem expand_contract {f : polynomial F} (hf : f.derivative = 0) :
  expand F p (contract p f) = f :=
begin
  ext n, rw [coeff_expand hp.pos, coeff_contract], split_ifs with h,
  { rw nat.div_mul_cancel h },
  { cases n, { exact absurd (dvd_zero p) h },
    have := coeff_derivative f n, rw [hf, coeff_zero, zero_eq_mul] at this, cases this, { rw this },
    rw [← nat.cast_succ, char_p.cast_eq_zero_iff F p] at this,
    exact absurd this h }
end

theorem separable_or {f : polynomial F} (hf : irreducible f) : f.separable ∨
  ¬f.separable ∧ ∃ g : polynomial F, irreducible g ∧ expand F p g = f :=
if H : f.derivative = 0 then or.inr
  ⟨by rw [separable_iff_derivative_ne_zero hf, not_not, H],
  contract p f,
  by haveI := is_local_ring_hom_expand F hp.pos; exact
    of_irreducible_map ↑(expand F p) (by rwa ← expand_contract p H at hf),
  expand_contract p H⟩
else or.inl $ (separable_iff_derivative_ne_zero hf).2 H

theorem exists_separable_of_irreducible {f : polynomial F} (hf : irreducible f) (hf0 : f ≠ 0) :
  ∃ (n : ℕ) (g : polynomial F), g.separable ∧ expand F (p ^ n) g = f :=
begin
  generalize hn : f.nat_degree = N, unfreezingI { revert f },
  apply nat.strong_induction_on N, intros N ih f hf hf0 hn,
  rcases separable_or p hf with h | ⟨h1, g, hg, hgf⟩,
  { refine ⟨0, f, h, _⟩, rw [pow_zero, expand_one] },
  { cases N with N,
    { rw [nat_degree_eq_zero_iff_degree_le_zero, degree_le_zero_iff] at hn,
      rw [hn, separable_C, is_unit_iff_ne_zero, not_not] at h1,
      rw [h1, C_0] at hn, exact absurd hn hf0 },
    have hg1 : g.nat_degree * p = N.succ,
    { rwa [← nat_degree_expand, hgf] },
    have hg2 : g.nat_degree ≠ 0,
    { intro this, rw [this, zero_mul] at hg1, cases hg1 },
    have hg3 : g.nat_degree < N.succ,
    { rw [← mul_one g.nat_degree, ← hg1],
      exact nat.mul_lt_mul_of_pos_left hp.one_lt (nat.pos_of_ne_zero hg2) },
    have hg4 : g ≠ 0,
    { rintro rfl, exact hg2 nat_degree_zero },
    rcases ih _ hg3 hg hg4 rfl with ⟨n, g, hg5, rfl⟩, refine ⟨n+1, g, hg5, _⟩,
    rw [← hgf, expand_expand, pow_succ] }
end

theorem is_unit_or_eq_zero_of_separable_expand {f : polynomial F} (n : ℕ)
  (hf : (expand F (p ^ n) f).separable) : is_unit f ∨ n = 0 :=
begin
  rw or_iff_not_imp_right, intro hn,
  have hf2 : (expand F (p ^ n) f).derivative = 0,
  { by rw [derivative_expand, nat.cast_pow, char_p.cast_eq_zero,
      zero_pow (nat.pos_of_ne_zero hn), zero_mul, mul_zero] },
  rw [separable_def, hf2, is_coprime_zero_right, is_unit_iff] at hf, rcases hf with ⟨r, hr, hrf⟩,
  rw [eq_comm, expand_eq_C (pow_pos hp.pos _)] at hrf,
  rwa [hrf, is_unit_C]
end

theorem unique_separable_of_irreducible {f : polynomial F} (hf : irreducible f) (hf0 : f ≠ 0)
  (n₁ : ℕ) (g₁ : polynomial F) (hg₁ : g₁.separable) (hgf₁ : expand F (p ^ n₁) g₁ = f)
  (n₂ : ℕ) (g₂ : polynomial F) (hg₂ : g₂.separable) (hgf₂ : expand F (p ^ n₂) g₂ = f) :
  n₁ = n₂ ∧ g₁ = g₂ :=
begin
  revert g₁ g₂, wlog hn : n₁ ≤ n₂ := le_total n₁ n₂ using [n₁ n₂, n₂ n₁] tactic.skip,
  unfreezingI { intros, rw le_iff_exists_add at hn, rcases hn with ⟨k, rfl⟩,
    rw [← hgf₁, pow_add, expand_mul, expand_inj (pow_pos hp.pos n₁)] at hgf₂, subst hgf₂,
    subst hgf₁,
    rcases is_unit_or_eq_zero_of_separable_expand p k hg₁ with h | rfl,
    { rw is_unit_iff at h, rcases h with ⟨r, hr, rfl⟩,
      simp_rw expand_C at hf, exact absurd (is_unit_C.2 hr) hf.1 },
    { rw [add_zero, pow_zero, expand_one], split; refl } },
  exact λ g₁ g₂ hg₁ hgf₁ hg₂ hgf₂, let ⟨hn, hg⟩ := this g₂ g₁ hg₂ hgf₂ hg₁ hgf₁ in ⟨hn.symm, hg.symm⟩
end

end char_p

lemma separable_prod_X_sub_C_iff' {ι : Sort*} {f : ι → F} {s : finset ι} :
  (∏ i in s, (X - C (f i))).separable ↔ (∀ (x ∈ s) (y ∈ s), f x = f y → x = y) :=
⟨λ hfs x hx y hy hfxy, hfs.inj_of_prod_X_sub_C hx hy hfxy,
λ H, by { rw ← prod_attach, exact separable_prod' (λ x hx y hy hxy,
    @pairwise_coprime_X_sub _ _ { x // x ∈ s } (λ x, f x)
      (λ x y hxy, subtype.eq $ H x.1 x.2 y.1 y.2 hxy) _ _ hxy)
  (λ _ _, separable_X_sub_C) }⟩

lemma separable_prod_X_sub_C_iff {ι : Sort*} [fintype ι] {f : ι → F} :
  (∏ i, (X - C (f i))).separable ↔ function.injective f :=
separable_prod_X_sub_C_iff'.trans $ by simp_rw [mem_univ, true_implies_iff]

section splits

open_locale big_operators

variables {i : F →+* K}

lemma not_unit_X_sub_C (a : F) : ¬ is_unit (X - C a) :=
λ h, have one_eq_zero : (1 : with_bot ℕ) = 0, by simpa using degree_eq_zero_of_is_unit h,
one_ne_zero (option.some_injective _ one_eq_zero)

lemma nodup_of_separable_prod {s : multiset F}
  (hs : separable (multiset.map (λ a, X - C a) s).prod) : s.nodup :=
begin
  rw multiset.nodup_iff_ne_cons_cons,
  rintros a t rfl,
  refine not_unit_X_sub_C a (is_unit_of_self_mul_dvd_separable hs _),
  simpa only [multiset.map_cons, multiset.prod_cons] using mul_dvd_mul_left _ (dvd_mul_right _ _)
end

lemma multiplicity_le_one_of_seperable {p q : polynomial F} (hq : ¬ is_unit q)
  (hsep : separable p) : multiplicity q p ≤ 1 :=
begin
  contrapose! hq,
  apply is_unit_of_self_mul_dvd_separable hsep,
  rw ← pow_two,
  apply multiplicity.pow_dvd_of_le_multiplicity,
  exact_mod_cast (enat.add_one_le_of_lt hq)
end

lemma root_multiplicity_le_one_of_seperable {p : polynomial F} (hp : p ≠ 0)
  (hsep : separable p) (x : F) : root_multiplicity x p ≤ 1 :=
begin
  rw [root_multiplicity_eq_multiplicity, dif_neg hp, ← enat.coe_le_coe, enat.coe_get],
  exact multiplicity_le_one_of_seperable (not_unit_X_sub_C _) hsep
end

lemma count_roots_le_one {p : polynomial F} (hsep : separable p) (x : F) :
  p.roots.count x ≤ 1 :=
begin
  by_cases hp : p = 0,
  { simp [hp] },
  rw count_roots hp,
  exact root_multiplicity_le_one_of_seperable hp hsep x
end

lemma nodup_roots {p : polynomial F} (hsep : separable p) :
  p.roots.nodup :=
multiset.nodup_iff_count_le_one.mpr (count_roots_le_one hsep)

<<<<<<< HEAD
lemma eq_prod_roots_of_separable {p : polynomial F} {i : F →+* K}
  (hsep : separable p) (hsplit : splits i p) :
  p.map i = C (i p.leading_coeff) * ((p.map i).roots.map (λ (a : K), X - C a)).prod :=
begin
  by_cases p_eq_zero : p = 0,
  { rw [p_eq_zero, map_zero, leading_coeff_zero, i.map_zero, C.map_zero, zero_mul] },

  obtain ⟨s, hs⟩ := exists_multiset_of_splits i hsplit,
  have map_ne_zero : p.map i ≠ 0 := map_ne_zero (p_eq_zero),
  have prod_ne_zero : C (i p.leading_coeff) * (multiset.map (λ a, X - C a) s).prod ≠ 0 :=
    by rwa hs at map_ne_zero,

  have map_sep : separable (map i p) := (separable_map i).mpr hsep,
  rw hs at map_sep,

  have nodup_s : s.nodup := nodup_of_separable_prod (separable.of_mul_right map_sep),
  have nodup_map_s : (s.map (λ a, X - C a)).nodup :=
    multiset.nodup_map (λ a b h, C_inj.mp (sub_right_inj.mp h)) nodup_s,
  have ne_zero_of_mem : ∀ (p : polynomial K), p ∈ s.map (λ a, X - C a) → p ≠ 0,
  { intros p mem,
    obtain ⟨a, _, rfl⟩ := multiset.mem_map.mp mem,
    apply X_sub_C_ne_zero },
  have map_bind_roots_eq : (s.map (λ a, X - C a)).bind (λ a, a.roots) = s,
  { refine multiset.induction_on s (by rw [multiset.map_zero, multiset.zero_bind]) _,
    intros a s ih,
    rw [multiset.map_cons, multiset.cons_bind, ih, roots_X_sub_C,
        multiset.cons_add, zero_add] },

  rw [hs, roots_mul prod_ne_zero, roots_C, zero_add,
      roots_multiset_prod _ ne_zero_of_mem,
      map_bind_roots_eq]
=======
lemma eq_X_sub_C_of_separable_of_root_eq {x : F} {h : polynomial F} (h_ne_zero : h ≠ 0)
  (h_sep : h.separable) (h_root : h.eval x = 0) (h_splits : splits i h)
  (h_roots : ∀ y ∈ (h.map i).roots, y = i x) : h = (C (leading_coeff h)) * (X - C x) :=
begin
  apply polynomial.eq_X_sub_C_of_splits_of_single_root i h_splits,
  apply finset.mk.inj,
  { change _ = {i x},
    rw finset.eq_singleton_iff_unique_mem,
    split,
    { apply finset.mem_mk.mpr,
      rw mem_roots (show h.map i ≠ 0, by exact map_ne_zero h_ne_zero),
      rw [is_root.def,←eval₂_eq_eval_map,eval₂_hom,h_root],
      exact ring_hom.map_zero i },
    { exact h_roots } },
  { exact nodup_roots (separable.map h_sep) },
>>>>>>> d631126a
end

end splits

end field

end polynomial

open polynomial

theorem irreducible.separable {F : Type u} [field F] [char_zero F] {f : polynomial F}
  (hf : irreducible f) (hf0 : f ≠ 0) : f.separable :=
begin
  rw [separable_iff_derivative_ne_zero hf, ne, ← degree_eq_bot, degree_derivative_eq], rintro ⟨⟩,
  rw [nat.pos_iff_ne_zero, ne, nat_degree_eq_zero_iff_degree_le_zero, degree_le_zero_iff],
  refine λ hf1, hf.1 _, rw [hf1, is_unit_C, is_unit_iff_ne_zero],
  intro hf2, rw [hf2, C_0] at hf1, exact absurd hf1 hf0
end

section field_extension

variables (F K : Type*) [field F] [field K] [algebra F K]

/-- Typeclass for separable field extension: `K` is a separable field extension of `F` iff
<<<<<<< HEAD
the minimal polynomial of every `x : K` exists and is separable. -/
@[class] def is_separable : Prop :=
∀ x : K, ∃ H : is_integral F x, (minimal_polynomial H).separable

section
variables {K} [h : is_separable F K]
include h

lemma is_separable.is_integral (x : K) : is_integral F x :=
let ⟨H, _⟩ := h x in H

lemma is_separable.is_algebraic (x : K) : is_algebraic F x :=
let ⟨int, _⟩ := h x in int.is_algebraic F

/-- Given that `K` is separable over `F`, give the minimal polynomial of `x : K` over `F`. -/
noncomputable def is_separable.minimal_polynomial (x : K) : polynomial F :=
minimal_polynomial (is_separable.is_integral F x)

lemma is_separable.minimal_polynomial_separable (x : K) :
  (is_separable.minimal_polynomial F x).separable :=
let ⟨_, s⟩ := (h x) in s

end

/-- An algebraic field extension of characteristic zero is separable. -/
instance is_separable_of_char_zero [char_zero F] [alg : algebra.is_algebraic F K] :
  is_separable F K :=
λ x, have int : is_integral F x := (is_algebraic_iff_is_integral _).mp (alg x),
⟨int, irreducible.separable (minimal_polynomial.irreducible int) (minimal_polynomial.ne_zero int)⟩

end field_extension
=======
the minimal polynomial of every `x : K` is separable. -/
@[class] def is_separable (F K : Sort*) [field F] [field K] [algebra F K] : Prop :=
∀ x : K, ∃ H : is_integral F x, (minimal_polynomial H).separable

section is_separable_tower
variables {F E : Type*} (K : Type*) [field F] [field K] [field E] [algebra F K] [algebra F E]
  [algebra K E] [is_scalar_tower F K E]

lemma is_separable_tower_top_of_is_separable (h : is_separable F E) : is_separable K E :=
λ x, Exists.cases_on (h x) (λ hx hs, ⟨is_integral_of_is_scalar_tower x hx,
  hs.map.of_dvd (minimal_polynomial.dvd_map_of_is_scalar_tower K hx)⟩)

lemma is_separable_tower_bot_of_is_separable (h : is_separable F E) : is_separable F K :=
begin
  intro x,
  obtain ⟨hx, hs⟩ := h (algebra_map K E x),
  have hx' : is_integral F x := is_integral_tower_bot_of_is_integral_field hx,
  obtain ⟨q, hq⟩ := minimal_polynomial.dvd hx'
    (is_scalar_tower.aeval_eq_zero_of_aeval_algebra_map_eq_zero_field (minimal_polynomial.aeval hx)),
  use hx',
  apply polynomial.separable.of_mul_left,
  rw ← hq,
  exact hs,
end

end is_separable_tower
>>>>>>> d631126a
<|MERGE_RESOLUTION|>--- conflicted
+++ resolved
@@ -7,11 +7,8 @@
 import algebra.polynomial.big_operators
 import field_theory.minimal_polynomial
 import field_theory.splitting_field
-<<<<<<< HEAD
+import field_theory.tower
 import ring_theory.algebraic
-=======
-import field_theory.tower
->>>>>>> d631126a
 
 /-!
 
@@ -474,7 +471,6 @@
   p.roots.nodup :=
 multiset.nodup_iff_count_le_one.mpr (count_roots_le_one hsep)
 
-<<<<<<< HEAD
 lemma eq_prod_roots_of_separable {p : polynomial F} {i : F →+* K}
   (hsep : separable p) (hsplit : splits i p) :
   p.map i = C (i p.leading_coeff) * ((p.map i).roots.map (λ (a : K), X - C a)).prod :=
@@ -506,7 +502,7 @@
   rw [hs, roots_mul prod_ne_zero, roots_C, zero_add,
       roots_multiset_prod _ ne_zero_of_mem,
       map_bind_roots_eq]
-=======
+
 lemma eq_X_sub_C_of_separable_of_root_eq {x : F} {h : polynomial F} (h_ne_zero : h ≠ 0)
   (h_sep : h.separable) (h_root : h.eval x = 0) (h_splits : splits i h)
   (h_roots : ∀ y ∈ (h.map i).roots, y = i x) : h = (C (leading_coeff h)) * (X - C x) :=
@@ -522,7 +518,6 @@
       exact ring_hom.map_zero i },
     { exact h_roots } },
   { exact nodup_roots (separable.map h_sep) },
->>>>>>> d631126a
 end
 
 end splits
@@ -547,7 +542,6 @@
 variables (F K : Type*) [field F] [field K] [algebra F K]
 
 /-- Typeclass for separable field extension: `K` is a separable field extension of `F` iff
-<<<<<<< HEAD
 the minimal polynomial of every `x : K` exists and is separable. -/
 @[class] def is_separable : Prop :=
 ∀ x : K, ∃ H : is_integral F x, (minimal_polynomial H).separable
@@ -579,10 +573,6 @@
 ⟨int, irreducible.separable (minimal_polynomial.irreducible int) (minimal_polynomial.ne_zero int)⟩
 
 end field_extension
-=======
-the minimal polynomial of every `x : K` is separable. -/
-@[class] def is_separable (F K : Sort*) [field F] [field K] [algebra F K] : Prop :=
-∀ x : K, ∃ H : is_integral F x, (minimal_polynomial H).separable
 
 section is_separable_tower
 variables {F E : Type*} (K : Type*) [field F] [field K] [field E] [algebra F K] [algebra F E]
@@ -605,5 +595,4 @@
   exact hs,
 end
 
-end is_separable_tower
->>>>>>> d631126a
+end is_separable_tower