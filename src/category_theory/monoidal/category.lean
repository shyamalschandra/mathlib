--- conflicted
+++ resolved
@@ -1,19 +1,9 @@
-<<<<<<< HEAD
--- Copyright (c) 2018 Michael Jendrusch. All rights reserved.
--- Released under Apache 2.0 license as described in the file LICENSE.
--- Authors: Michael Jendrusch, Scott Morrison
-import category_theory.monoidal.category_aux
-import category_theory.equivalence
-import tactic.basic
-import tactic.slice
-=======
 /-
 Copyright (c) 2018 Michael Jendrusch. All rights reserved.
 Released under Apache 2.0 license as described in the file LICENSE.
 Authors: Michael Jendrusch, Scott Morrison
 -/
 import category_theory.products.basic
->>>>>>> 44667ba6
 
 open category_theory
 
@@ -25,11 +15,6 @@
 
 namespace category_theory
 
-<<<<<<< HEAD
-open category_theory.monoidal_category_aux
-
-class monoidal_category (C : Sort u) extends category.{v} C :=
-=======
 /--
 In a monoidal category, we can take the tensor product of objects, `X ⊗ Y` and of morphisms `f ⊗ g`.
 Tensor product does not need to be strictly associative on objects, but there is a
@@ -40,7 +25,6 @@
 See https://stacks.math.columbia.edu/tag/0FFK.
 -/
 class monoidal_category (C : Type u) [𝒞 : category.{v} C] :=
->>>>>>> 44667ba6
 -- curried tensor product of objects:
 (tensor_obj               : C → C → C)
 (infixr ` ⊗ `:70          := tensor_obj) -- This notation is only temporary
@@ -102,19 +86,6 @@
 
 open monoidal_category
 
-<<<<<<< HEAD
-local notation `𝟙_` := tensor_unit
-local notation `α_` := associator
-local notation `λ_` := left_unitor
-local notation `ρ_` := right_unitor
-
-section
-variables {C : Sort u} [𝒞 : monoidal_category.{v} C]
-include 𝒞
-variables {W X Y Z : C}
-
-def tensor_iso (f : W ≅ X) (g : Y ≅ Z) : W ⊗ Y ≅ X ⊗ Z :=
-=======
 infixr ` ⊗ `:70 := tensor_obj
 infixr ` ⊗ `:70 := tensor_hom
 
@@ -126,7 +97,6 @@
 /-- The tensor product of two isomorphisms is an isomorphism. -/
 def tensor_iso {C : Type u} {X Y X' Y' : C} [category.{v} C] [monoidal_category.{v} C] (f : X ≅ Y) (g : X' ≅ Y') :
     X ⊗ X' ≅ Y ⊗ Y' :=
->>>>>>> 44667ba6
 { hom := f.hom ⊗ g.hom,
   inv := f.inv ⊗ g.inv,
   hom_inv_id' := by rw [←tensor_comp, iso.hom_inv_id, iso.hom_inv_id, ←tensor_id],
@@ -350,18 +320,10 @@
   rw [←right_unitor_product_aux_triangle, ←right_unitor_product_aux_perimeter],
 end
 
-<<<<<<< HEAD
--- See Proposition 2.2.4 of http://www-math.mit.edu/~etingof/egnobookfinal.pdf
-@[simp] lemma left_unitor_tensor (X Y : C) :
-  ((α_ (𝟙_ C) X Y).hom) ≫ ((λ_ (X ⊗ Y)).hom) =
-    ((λ_ X).hom ⊗ (𝟙 Y)) :=
-by rw [←tensor_left_iff, ←id_tensor_comp, left_unitor_product_aux]
-=======
 -- See Proposition 2.2.4 of <http://www-math.mit.edu/~etingof/egnobookfinal.pdf>
 lemma left_unitor_tensor' (X Y : C) :
   ((α_ (𝟙_ C) X Y).hom) ≫ ((λ_ (X ⊗ Y)).hom) = ((λ_ X).hom ⊗ (𝟙 Y)) :=
 by rw [←tensor_left_iff, id_tensor_comp, left_unitor_product_aux]
->>>>>>> 44667ba6
 
 @[simp]
 lemma left_unitor_tensor (X Y : C) :
@@ -372,12 +334,6 @@
   ((λ_ (X ⊗ Y)).inv) ≫ ((α_ (𝟙_ C) X Y).inv) = ((λ_ X).inv ⊗ (𝟙 Y)) :=
 eq_of_inv_eq_inv (by simp)
 
-<<<<<<< HEAD
-@[simp] lemma right_unitor_tensor (X Y : C) :
-  ((α_ X Y (𝟙_ C)).hom) ≫ ((𝟙 X) ⊗ (ρ_ Y).hom) =
-    ((ρ_ (X ⊗ Y)).hom) :=
-by rw [←tensor_right_iff, ←comp_tensor_id, right_unitor_product_aux]
-=======
 @[simp]
 lemma left_unitor_tensor_inv (X Y : C) :
   ((λ_ (X ⊗ Y)).inv) = ((λ_ X).inv ⊗ (𝟙 Y)) ≫ ((α_ (𝟙_ C) X Y).hom) :=
@@ -387,7 +343,6 @@
 lemma right_unitor_tensor (X Y : C) :
   ((ρ_ (X ⊗ Y)).hom) = ((α_ X Y (𝟙_ C)).hom) ≫ ((𝟙 X) ⊗ (ρ_ Y).hom) :=
 by rw [←tensor_right_iff, comp_tensor_id, right_unitor_product_aux]
->>>>>>> 44667ba6
 
 @[simp]
 lemma right_unitor_tensor_inv (X Y : C) :
