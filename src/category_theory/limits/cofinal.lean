/-
Copyright (c) 2020 Scott Morrison. All rights reserved.
Released under Apache 2.0 license as described in the file LICENSE.
Authors: Scott Morrison
-/
import category_theory.punit
import category_theory.comma
import category_theory.is_connected
import category_theory.limits.yoneda
import category_theory.limits.types

/-!
# Cofinal functors

A functor `F : C ⥤ D` is cofinal if for every `d : D`,
the comma category of morphisms `d ⟶ F.obj c` is connected.

We prove the following three statements are equivalent:
1. `F : C ⥤ D` is cofinal.
2. Every functor `G : D ⥤ E` has a colimit if and only if `F ⋙ G` does,
   and these colimits are isomorphic via `colimit.pre G F`.
3. `colimit (F ⋙ coyoneda.obj (op d)) ≅ punit`.

Starting at 1. we show (in `cocones_equiv`) that
the categories of cocones over `G : D ⥤ E` and over `F ⋙ G` are equivalent.
(In fact, via an equivalence which does not change the cocone point.)
This readily implies 2., as `comp_has_colimit`, `has_colimit_of_comp`, and `colimit_iso`.

From 2. we can specialize to `G = coyoneda.obj (op d)` to obtain 3., as `colimit_comp_coyoneda_iso`.

From 3., we prove 1. directly in `cofinal_of_colimit_comp_coyoneda_iso_punit`.

We also show these conditions imply:
4. Every functor `H : Dᵒᵖ ⥤ E` has a limit if and only if `F.op ⋙ H` does,
   and these limits are isomorphic via `limit.pre H F.op`.


## Naming
There is some discrepancy in the literature about naming; some say 'final' instead of 'cofinal'.
The explanation for this is that the 'co' prefix here is *not* the usual category-theoretic one
indicating duality, but rather indicating the sense of "along with".

While the trend seems to be towards using 'final', for now we go with the bulk of the literature
and use 'cofinal'.

## References
* https://stacks.math.columbia.edu/tag/09WN
* https://ncatlab.org/nlab/show/final+functor
* Borceux, Handbook of Categorical Algebra I, Section 2.11.
  (Note he reverses the roles of definition and main result relative to here!)
-/

noncomputable theory

universes v u

namespace category_theory

open opposite
open category_theory.limits

variables {C : Type v} [small_category C]
variables {D : Type v} [small_category D]

/--
A functor `F : C ⥤ D` is cofinal if for every `d : D`, the comma category of morphisms `d ⟶ F.obj c`
is connected.

See https://stacks.math.columbia.edu/tag/04E6
-/
def cofinal (F : C ⥤ D) : Prop :=
∀ (d : D), is_connected (comma (functor.from_punit d) F)

attribute [class] cofinal

instance (F : C ⥤ D) [ℱ : cofinal F] (d : D) : is_connected (comma (functor.from_punit d) F) :=
ℱ d

namespace cofinal

variables (F : C ⥤ D) [cofinal F]

instance (d : D) : nonempty (comma (functor.from_punit d) F) := (‹cofinal F› d).is_nonempty

variables {E : Type u} [category.{v} E] (G : D ⥤ E)

/--
When `F : C ⥤ D` is cofinal, we denote by `lift F d` an arbitrary choice of object in `C` such that
there exists a morphism `d ⟶ F.obj (lift F d)`.
-/
def lift (d : D) : C :=
(classical.arbitrary (comma (functor.from_punit d) F)).right

/--
When `F : C ⥤ D` is cofinal, we denote by `hom_to_lift` an arbitrary choice of morphism
`d ⟶ F.obj (lift F d)`.
-/
def hom_to_lift (d : D) : d ⟶ F.obj (lift F d) :=
(classical.arbitrary (comma (functor.from_punit d) F)).hom

/--
We provide an induction principle for reasoning about `lift` and `hom_to_lift`.
We want to perform some construction (usually just a proof) about
the particular choices `lift F d` and `hom_to_lift F d`,
it suffices to perform that construction for some other pair of choices
(denoted `X₀ : C` and `k₀ : d ⟶ F.obj X₀` below),
and to show that how to transport such a construction
*both* directions along a morphism between such choices.
-/
lemma induction {d : D} (Z : Π (X : C) (k : d ⟶ F.obj X), Prop)
  (h₁ : Π X₁ X₂ (k₁ : d ⟶ F.obj X₁) (k₂ : d ⟶ F.obj X₂) (f : X₁ ⟶ X₂),
    (k₁ ≫ F.map f = k₂) → Z X₁ k₁ → Z X₂ k₂)
  (h₂ : Π X₁ X₂ (k₁ : d ⟶ F.obj X₁) (k₂ : d ⟶ F.obj X₂) (f : X₁ ⟶ X₂),
    (k₁ ≫ F.map f = k₂) → Z X₂ k₂ → Z X₁ k₁)
  {X₀ : C} {k₀ : d ⟶ F.obj X₀} (z : Z X₀ k₀) : Z (lift F d) (hom_to_lift F d) :=
begin
  apply nonempty.some,
  apply @is_preconnected_induction _ _ _
    (λ (Y : comma (functor.from_punit d) F), Z Y.right Y.hom) _ _ { right := X₀, hom := k₀, } z,
  { intros, fapply h₁ _ _ _ _ f.right _ a, convert f.w.symm, dsimp, simp, },
  { intros, fapply h₂ _ _ _ _ f.right _ a, convert f.w.symm, dsimp, simp, },
end

variables {F G}

/--
Given a cocone over `F ⋙ G`, we can construct a `cocone G` with the same cocone point.
-/
@[simps]
def extend_cocone : cocone (F ⋙ G) ⥤ cocone G :=
{ obj := λ c,
  { X := c.X,
    ι :=
    { app := λ X, G.map (hom_to_lift F X) ≫ c.ι.app (lift F X),
      naturality' := λ X Y f,
      begin
        dsimp, simp,
        -- This would be true if we'd chosen `lift F X` to be `lift F Y`
        -- and `hom_to_lift F X` to be `f ≫ hom_to_lift F Y`.
        apply induction F
          (λ Z k, G.map f ≫ G.map (hom_to_lift F Y) ≫ c.ι.app (lift F Y) = G.map k ≫ c.ι.app Z),
        { intros Z₁ Z₂ k₁ k₂ g a z,
        rw [←a, functor.map_comp, category.assoc, ←functor.comp_map, c.w, z], },
        { intros Z₁ Z₂ k₁ k₂ g a z,
        rw [←a, functor.map_comp, category.assoc, ←functor.comp_map, c.w] at z,
        rw z, },
        { rw [←functor.map_comp_assoc], },
      end } },
  map := λ X Y f,
  { hom := f.hom, } }

@[simp]
lemma colimit_cocone_comp_aux (s : cocone (F ⋙ G)) (j : C) :
  G.map (hom_to_lift F (F.obj j)) ≫ s.ι.app (lift F (F.obj j)) =
    s.ι.app j :=
begin
  -- This point is that this would be true if we took `lift (F.obj j)` to just be `j`
  -- and `hom_to_lift (F.obj j)` to be `𝟙 (F.obj j)`.
  apply induction F (λ X k, G.map k ≫ s.ι.app X = (s.ι.app j : _)),
  { intros j₁ j₂ k₁ k₂ f w h, rw ←w, rw ← s.w f at h, simpa using h, },
  { intros j₁ j₂ k₁ k₂ f w h, rw ←w at h, rw ← s.w f, simpa using h, },
  { exact s.w (𝟙 _), },
end

variables {H : Dᵒᵖ ⥤ E}

<<<<<<< HEAD
@[simps]
def extend_cone_cone_to_cocone (c : cone (F.op ⋙ H)) : cocone (F ⋙ H.right_op) :=
{ X := op c.X,
  ι :=
  { app := λ j, (c.π.app (op j)).op,
    naturality' := λ j j' f, begin apply has_hom.hom.unop_inj, dsimp, simp only [category.id_comp], exact c.w f.op, end }}

=======
/-- An auxilliary construction for `extend_cone`, moving `op` around. -/
@[simps]
def extend_cone_cone_to_cocone {F : C ⥤ D} {H : Dᵒᵖ ⥤ E} (c : cone (F.op ⋙ H)) :
  cocone (F ⋙ H.right_op) :=
{ X := op c.X,
  ι :=
  { app := λ j, (c.π.app (op j)).op,
    naturality' := λ j j' f,
    begin apply has_hom.hom.unop_inj, dsimp, simp only [category.id_comp], exact c.w f.op, end }}

/-- An auxilliary construction for `extend_cone`, moving `op` around. -/
>>>>>>> c3d08357
@[simps]
def extend_cone_cocone_to_cone (c : cocone H.right_op) : cone H :=
{ X := unop c.X,
  π :=
  { app := λ j, (c.ι.app (unop j)).unop,
<<<<<<< HEAD
    naturality' := λ j j' f, begin apply has_hom.hom.op_inj, dsimp, simp only [category.comp_id], exact (c.w f.unop).symm, end }}

=======
    naturality' := λ j j' f,
    begin apply has_hom.hom.op_inj, dsimp, simp only [category.comp_id], exact (c.w f.unop).symm, end }}

/--
Given a cone over `F.op ⋙ H`, we can construct a `cone H` with the same cone point.
-/
>>>>>>> c3d08357
@[simps]
def extend_cone : cone (F.op ⋙ H) ⥤ cone H :=
{ obj := λ c, extend_cone_cocone_to_cone (extend_cocone.obj (extend_cone_cone_to_cocone c)),
  map := λ X Y f, { hom := f.hom, } }

@[simp]
lemma limit_cone_comp_aux (s : cone (F.op ⋙ H)) (j : Cᵒᵖ) :
  s.π.app (op (lift F (F.obj (unop j)))) ≫ H.map (hom_to_lift F (F.obj (unop j))).op =
    s.π.app j :=
begin
  apply has_hom.hom.op_inj,
  exact colimit_cocone_comp_aux (extend_cone_cone_to_cocone s) (unop j)
end

variables (F G H)

/--
If `F` is cofinal,
the category of cocones on `F ⋙ G` is equivalent to the category of cocones on `G`,
for any `G : D ⥤ E`.
-/
@[simps]
def cocones_equiv : cocone (F ⋙ G) ≌ cocone G :=
{ functor := extend_cocone,
  inverse := cocones.whiskering F,
  unit_iso := nat_iso.of_components (λ c, cocones.ext (iso.refl _) (by tidy)) (by tidy),
  counit_iso := nat_iso.of_components (λ c, cocones.ext (iso.refl _) (by tidy)) (by tidy), }.

/--
If `F` is cofinal,
the category of cones on `F.op ⋙ H` is equivalent to the category of cones on `H`,
for any `H : Dᵒᵖ ⥤ E`.
-/
@[simps]
def cones_equiv : cone (F.op ⋙ H) ≌ cone H :=
{ functor := extend_cone,
  inverse := cones.whiskering F.op,
  unit_iso := nat_iso.of_components (λ c, cones.ext (iso.refl _) (by tidy)) (by tidy),
  counit_iso := nat_iso.of_components (λ c, cones.ext (iso.refl _) (by tidy)) (by tidy), }.
-- We could have done this purely formally in terms of `cocones_equiv`,
-- without having defined `extend_cone` at all,
-- but it comes at the cost of moving a *lot* of opposites around:
-- (((cones.functoriality_equivalence _ (op_op_equivalence E)).symm.trans
--   ((((cocone_equivalence_op_cone_op _).symm.trans
--     (cocones_equiv F (unop_unop _ ⋙ H.op))).trans
--     (cocone_equivalence_op_cone_op _)).unop)).trans
--   (cones.functoriality_equivalence _ (op_op_equivalence E))).trans
--   (cones.postcompose_equivalence (nat_iso.of_components (λ X, iso.refl _) (by tidy) :
--     H ≅ (unop_unop D ⋙ H.op).op ⋙ (op_op_equivalence E).functor)).symm

variables {G H}

/--
When `F : C ⥤ D` is cofinal, and `t : cocone G` for some `G : D ⥤ E`,
`t.whisker F` is a colimit cocone exactly when `t` is.
-/
def is_colimit_whisker_equiv (t : cocone G) : is_colimit (t.whisker F) ≃ is_colimit t :=
is_colimit.of_cocone_equiv (cocones_equiv F G).symm

/--
When `F : C ⥤ D` is cofinal, and `t : cone H` for some `H : Dᵒᵖ ⥤ E`,
`t.whisker F.op` is a limit cone exactly when `t` is.
-/
def is_limit_whisker_equiv (t : cone H) : is_limit (t.whisker F.op) ≃ is_limit t :=
is_limit.of_cone_equiv (cones_equiv F H).symm

/--
When `F` is cofinal, and `t : cocone (F ⋙ G)`,
`extend_cocone.obj t` is a colimit coconne exactly when `t` is.
-/
def is_colimit_extend_cocone_equiv (t : cocone (F ⋙ G)) :
  is_colimit (extend_cocone.obj t) ≃ is_colimit t :=
is_colimit.of_cocone_equiv (cocones_equiv F G)
<<<<<<< HEAD

/--
When `F` is cofinal, and `t : cone (F.op ⋙ H)`,
`extend_cone.obj t` is a limit conne exactly when `t` is.
-/
def is_limit_extend_cone_equiv (t : cone (F.op ⋙ H)) :
  is_limit (extend_cone.obj t) ≃ is_limit t :=
is_limit.of_cone_equiv (cones_equiv F H)

=======

/--
When `F` is cofinal, and `t : cone (F.op ⋙ H)`,
`extend_cone.obj t` is a limit conne exactly when `t` is.
-/
def is_limit_extend_cone_equiv (t : cone (F.op ⋙ H)) :
  is_limit (extend_cone.obj t) ≃ is_limit t :=
is_limit.of_cone_equiv (cones_equiv F H)

>>>>>>> c3d08357
/-- Given a colimit cocone over `G : D ⥤ E` we can construct a colimit cocone over `F ⋙ G`. -/
@[simps]
def colimit_cocone_comp (t : colimit_cocone G) :
  colimit_cocone (F ⋙ G) :=
{ cocone := _,
  is_colimit := (is_colimit_whisker_equiv F _).symm (t.is_colimit) }

/-- Given a limit cone over `H : Dᵒᵖ ⥤ E` we can construct a limit cone over `F.op ⋙ H`. -/
@[simps]
def limit_cone_comp (t : limit_cone H) :
  limit_cone (F.op ⋙ H) :=
{ cone := _,
  is_limit := (is_limit_whisker_equiv F _).symm (t.is_limit) }

@[priority 100]
instance comp_has_colimit [has_colimit G] :
  has_colimit (F ⋙ G) :=
has_colimit.mk (colimit_cocone_comp F (get_colimit_cocone G))

@[priority 100]
instance comp_has_limit [has_limit H] :
  has_limit (F.op ⋙ H) :=
has_limit.mk (limit_cone_comp F (get_limit_cone H))

lemma colimit_pre_is_iso_aux {t : cocone G} (P : is_colimit t) :
  ((is_colimit_whisker_equiv F _).symm P).desc (t.whisker F) = 𝟙 t.X :=
begin
  dsimp [is_colimit_whisker_equiv],
  apply P.hom_ext,
  intro j,
  dsimp, simp,
end

instance colimit_pre_is_iso [has_colimit G] :
  is_iso (colimit.pre G F) :=
begin
  rw colimit.pre_eq (colimit_cocone_comp F (get_colimit_cocone G)) (get_colimit_cocone G),
  erw colimit_pre_is_iso_aux,
  dsimp,
  apply_instance,
end

lemma limit_pre_is_iso_aux {t : cone H} (P : is_limit t) :
  ((is_limit_whisker_equiv F _).symm P).lift (t.whisker F.op) = 𝟙 t.X :=
begin
  dsimp [is_limit_whisker_equiv],
  apply P.hom_ext,
  intro j,
  simp, refl,
end

instance limit_pre_is_iso [has_limit H] :
  is_iso (limit.pre H F.op) :=
begin
  rw limit.pre_eq (limit_cone_comp F (get_limit_cone H)) (get_limit_cone H),
  erw limit_pre_is_iso_aux,
  dsimp,
  apply_instance,
end

section
variables (G H)

/--
When `F : C ⥤ D` is cofinal, and `G : D ⥤ E` has a colimit, then `F ⋙ G` has a colimit also and
`colimit (F ⋙ G) ≅ colimit G`

https://stacks.math.columbia.edu/tag/04E7
-/
def colimit_iso [has_colimit G] : colimit (F ⋙ G) ≅ colimit G := as_iso (colimit.pre G F)

/--
When `F : C ⥤ D` is cofinal, and `H : Dᵒᵖ ⥤ E` has a limit, then `F.op ⋙ H` has a limit also and
`limit (F.op ⋙ H) ≅ limit H`

https://stacks.math.columbia.edu/tag/04E7
-/
def limit_iso [has_limit H] : limit (F.op ⋙ H) ≅ limit H := (as_iso (limit.pre H F.op)).symm


end

/-- Given a colimit cocone over `F ⋙ G` we can construct a colimit cocone over `G`. -/
@[simps]
def colimit_cocone_of_comp (t : colimit_cocone (F ⋙ G)) :
  colimit_cocone G :=
{ cocone := extend_cocone.obj t.cocone,
  is_colimit := (is_colimit_extend_cocone_equiv F _).symm (t.is_colimit), }

/-- Given a limit cone over `F.op ⋙ H` we can construct a limit cone over `H`. -/
@[simps]
def limit_cone_of_comp (t : limit_cone (F.op ⋙ H)) :
  limit_cone H :=
{ cone := extend_cone.obj t.cone,
  is_limit := (is_limit_extend_cone_equiv F _).symm (t.is_limit), }

/--
When `F` is cofinal, and `F ⋙ G` has a colimit, then `G` has a colimit also.

We can't make this an instance, because `F` is not determined by the goal.
(Even if this weren't a problem, it would cause a loop with `comp_has_colimit`.)
-/
lemma has_colimit_of_comp [has_colimit (F ⋙ G)] :
  has_colimit G :=
has_colimit.mk (colimit_cocone_of_comp F (get_colimit_cocone (F ⋙ G)))

/--
When `F` is cofinal, and `F.op ⋙ H` has a limit, then `H` has a limit also.

We can't make this an instance, because `F` is not determined by the goal.
(Even if this weren't a problem, it would cause a loop with `comp_has_limit`.)
-/
lemma has_limit_of_comp [has_limit (F.op ⋙ H)] :
  has_limit H :=
has_limit.mk (limit_cone_of_comp F (get_limit_cone (F.op ⋙ H)))

section
local attribute [instance] has_colimit_of_comp has_limit_of_comp

/--
When `F` is cofinal, and `F ⋙ G` has a colimit, then `G` has a colimit also and
`colimit (F ⋙ G) ≅ colimit G`

https://stacks.math.columbia.edu/tag/04E7
-/
def colimit_iso' [has_colimit (F ⋙ G)] : colimit (F ⋙ G) ≅ colimit G := as_iso (colimit.pre G F)

/--
When `F` is cofinal, and `F.op ⋙ H` has a limit, then `H` has a limit also and
`limit (F.op ⋙ H) ≅ limit H`

https://stacks.math.columbia.edu/tag/04E7
-/
def limit_iso' [has_limit (F.op ⋙ H)] : limit (F.op ⋙ H) ≅ limit H :=
(as_iso (limit.pre H F.op)).symm

end

/--
If the universal morphism `colimit (F ⋙ coyoneda.obj (op d)) ⟶ colimit (coyoneda.obj (op d))`
is an isomorphism (as it always is when `F` is cofinal),
then `colimit (F ⋙ coyoneda.obj (op d)) ≅ punit`
(simply because `colimit (coyoneda.obj (op d)) ≅ punit`).
-/
def colimit_comp_coyoneda_iso (d : D) [is_iso (colimit.pre (coyoneda.obj (op d)) F)] :
  colimit (F ⋙ coyoneda.obj (op d)) ≅ punit :=
as_iso (colimit.pre (coyoneda.obj (op d)) F) ≪≫ coyoneda.colimit_coyoneda_iso (op d)

<<<<<<< HEAD
lemma zigzag_of_eqv_gen_quot_rel {d : D} {f₁ f₂ : Σ X, d ⟶ F.obj X}
=======
lemma zigzag_of_eqv_gen_quot_rel {F : C ⥤ D} {d : D} {f₁ f₂ : Σ X, d ⟶ F.obj X}
>>>>>>> c3d08357
  (t : eqv_gen (types.quot.rel (F ⋙ coyoneda.obj (op d))) f₁ f₂) :
  zigzag
    ({left := punit.star, right := f₁.1, hom := f₁.2} : comma (functor.from_punit d) F)
    {left := punit.star, right := f₂.1, hom := f₂.2} :=
begin
  induction t,
  case eqv_gen.rel : x y r
  { obtain ⟨f, w⟩ := r,
    fconstructor,
    swap 2, fconstructor,
    left, fsplit,
    exact { right := f, } },
  case eqv_gen.refl
  { fconstructor, },
  case eqv_gen.symm : x y h ih
  { apply zigzag_symmetric,
    exact ih, },
  case eqv_gen.trans : x y z h₁ h₂ ih₁ ih₂
  { apply relation.refl_trans_gen.trans,
    exact ih₁, exact ih₂, }
end

/--
If `colimit (F ⋙ coyoneda.obj (op d)) ≅ punit` for all `d : D`, then `F` is cofinal.
-/
<<<<<<< HEAD
def cofinal_of_colimit_comp_coyoneda_iso_punit
=======
lemma cofinal_of_colimit_comp_coyoneda_iso_punit
>>>>>>> c3d08357
  (I : Π d, colimit (F ⋙ coyoneda.obj (op d)) ≅ punit) : cofinal F :=
λ d,
begin
  haveI : nonempty (comma (functor.from_punit d) F) := by
  { have := (I d).inv punit.star,
    obtain ⟨j, y, rfl⟩ := limits.types.jointly_surjective' this,
    exact ⟨{right := j, hom := y}⟩, },
  apply zigzag_is_connected,
  rintros ⟨⟨⟩,X₁,f₁⟩ ⟨⟨⟩,X₂,f₂⟩,
  dsimp at *,
  let y₁ := colimit.ι (F ⋙ coyoneda.obj (op d)) X₁ f₁,
  let y₂ := colimit.ι (F ⋙ coyoneda.obj (op d)) X₂ f₂,
  have e : y₁ = y₂,
  { apply (I d).to_equiv.injective, ext, },
  have t := types.colimit_eq e,
  clear e y₁ y₂,
<<<<<<< HEAD
  exact zigzag_of_eqv_gen_quot_rel F t,
=======
  exact zigzag_of_eqv_gen_quot_rel t,
>>>>>>> c3d08357
end

end cofinal

end category_theory<|MERGE_RESOLUTION|>--- conflicted
+++ resolved
@@ -164,15 +164,6 @@
 
 variables {H : Dᵒᵖ ⥤ E}
 
-<<<<<<< HEAD
-@[simps]
-def extend_cone_cone_to_cocone (c : cone (F.op ⋙ H)) : cocone (F ⋙ H.right_op) :=
-{ X := op c.X,
-  ι :=
-  { app := λ j, (c.π.app (op j)).op,
-    naturality' := λ j j' f, begin apply has_hom.hom.unop_inj, dsimp, simp only [category.id_comp], exact c.w f.op, end }}
-
-=======
 /-- An auxilliary construction for `extend_cone`, moving `op` around. -/
 @[simps]
 def extend_cone_cone_to_cocone {F : C ⥤ D} {H : Dᵒᵖ ⥤ E} (c : cone (F.op ⋙ H)) :
@@ -184,23 +175,17 @@
     begin apply has_hom.hom.unop_inj, dsimp, simp only [category.id_comp], exact c.w f.op, end }}
 
 /-- An auxilliary construction for `extend_cone`, moving `op` around. -/
->>>>>>> c3d08357
 @[simps]
 def extend_cone_cocone_to_cone (c : cocone H.right_op) : cone H :=
 { X := unop c.X,
   π :=
   { app := λ j, (c.ι.app (unop j)).unop,
-<<<<<<< HEAD
-    naturality' := λ j j' f, begin apply has_hom.hom.op_inj, dsimp, simp only [category.comp_id], exact (c.w f.unop).symm, end }}
-
-=======
     naturality' := λ j j' f,
     begin apply has_hom.hom.op_inj, dsimp, simp only [category.comp_id], exact (c.w f.unop).symm, end }}
 
 /--
 Given a cone over `F.op ⋙ H`, we can construct a `cone H` with the same cone point.
 -/
->>>>>>> c3d08357
 @[simps]
 def extend_cone : cone (F.op ⋙ H) ⥤ cone H :=
 { obj := λ c, extend_cone_cocone_to_cone (extend_cocone.obj (extend_cone_cone_to_cocone c)),
@@ -274,7 +259,6 @@
 def is_colimit_extend_cocone_equiv (t : cocone (F ⋙ G)) :
   is_colimit (extend_cocone.obj t) ≃ is_colimit t :=
 is_colimit.of_cocone_equiv (cocones_equiv F G)
-<<<<<<< HEAD
 
 /--
 When `F` is cofinal, and `t : cone (F.op ⋙ H)`,
@@ -284,17 +268,6 @@
   is_limit (extend_cone.obj t) ≃ is_limit t :=
 is_limit.of_cone_equiv (cones_equiv F H)
 
-=======
-
-/--
-When `F` is cofinal, and `t : cone (F.op ⋙ H)`,
-`extend_cone.obj t` is a limit conne exactly when `t` is.
--/
-def is_limit_extend_cone_equiv (t : cone (F.op ⋙ H)) :
-  is_limit (extend_cone.obj t) ≃ is_limit t :=
-is_limit.of_cone_equiv (cones_equiv F H)
-
->>>>>>> c3d08357
 /-- Given a colimit cocone over `G : D ⥤ E` we can construct a colimit cocone over `F ⋙ G`. -/
 @[simps]
 def colimit_cocone_comp (t : colimit_cocone G) :
@@ -443,11 +416,7 @@
   colimit (F ⋙ coyoneda.obj (op d)) ≅ punit :=
 as_iso (colimit.pre (coyoneda.obj (op d)) F) ≪≫ coyoneda.colimit_coyoneda_iso (op d)
 
-<<<<<<< HEAD
-lemma zigzag_of_eqv_gen_quot_rel {d : D} {f₁ f₂ : Σ X, d ⟶ F.obj X}
-=======
 lemma zigzag_of_eqv_gen_quot_rel {F : C ⥤ D} {d : D} {f₁ f₂ : Σ X, d ⟶ F.obj X}
->>>>>>> c3d08357
   (t : eqv_gen (types.quot.rel (F ⋙ coyoneda.obj (op d))) f₁ f₂) :
   zigzag
     ({left := punit.star, right := f₁.1, hom := f₁.2} : comma (functor.from_punit d) F)
@@ -473,11 +442,7 @@
 /--
 If `colimit (F ⋙ coyoneda.obj (op d)) ≅ punit` for all `d : D`, then `F` is cofinal.
 -/
-<<<<<<< HEAD
-def cofinal_of_colimit_comp_coyoneda_iso_punit
-=======
 lemma cofinal_of_colimit_comp_coyoneda_iso_punit
->>>>>>> c3d08357
   (I : Π d, colimit (F ⋙ coyoneda.obj (op d)) ≅ punit) : cofinal F :=
 λ d,
 begin
@@ -494,11 +459,7 @@
   { apply (I d).to_equiv.injective, ext, },
   have t := types.colimit_eq e,
   clear e y₁ y₂,
-<<<<<<< HEAD
-  exact zigzag_of_eqv_gen_quot_rel F t,
-=======
   exact zigzag_of_eqv_gen_quot_rel t,
->>>>>>> c3d08357
 end
 
 end cofinal
