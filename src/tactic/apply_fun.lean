/-
Copyright (c) 2019 Patrick Massot. All rights reserved.
Released under Apache 2.0 license as described in the file LICENSE.
Authors: Keeley Hoek, Patrick Massot
-/
import tactic.monotonicity

namespace tactic

/-- Apply the function `f` given by `e : pexpr` to the local hypothesis `hyp`, which must either be
of the form `a = b` or `a ≤ b`, replacing the type of `hyp` with `f a = f b` or `f a ≤ f b`. If
`hyp` names an inequality then a new goal `monotone f` is created, unless the name of a proof of
this fact is passed as the optional argument `mono_lem`, or the `mono` tactic can prove it.
-/
meta def apply_fun_to_hyp (e : pexpr) (mono_lem : option pexpr) (hyp : expr) : tactic unit :=
do {
  t ← infer_type hyp,
  prf ← match t with
  | `(%%l = %%r) := do
      ltp ← infer_type l,
      mv ← mk_mvar,
      to_expr ``(congr_arg (%%e : %%ltp → %%mv) %%hyp)
  | `(%%l ≤ %%r) := do
       Hmono ← match mono_lem with
               | some mono_lem :=
                 tactic.i_to_expr mono_lem
               | none := do
                 n ← get_unused_name `mono,
                 to_expr ``(monotone %%e) >>= assert n,
                 do { intro_lst [`x, `y, `h], `[dsimp, mono], skip } <|> swap,
                 get_local n
               end,
       to_expr ``(%%Hmono %%hyp)
  | _ := fail ("failed to apply " ++ to_string e ++ " at " ++ to_string hyp.local_pp_name)
  end,
  -- Let's try to force β-reduction at `h`.
  -- (Unfortunately `tactic.dsimp_hyp hyp none [] { eta := false, beta := true }`
  -- is slightly too aggressive; see the tests.)
  t ← infer_type prf,
  t ← match t with
  | `(%%l = %%r) := do
      l ← head_beta l,
      r ← head_beta r,
      to_expr ``(%%l = %%r)
  | `(%%l ≤ %%r) := do
      l ← head_beta l,
      r ← head_beta r,
      to_expr ``(%%l ≤ %%r)
  | t := pure t
  end,
  clear hyp,
<<<<<<< HEAD
  note hyp.local_pp_name (some t) prf,
  skip
=======
  -- Let's try to force β-reduction at `h`.
  hyp ← note hyp.local_pp_name none prf,
  -- let's try to force β-reduction at `h`
  try $ tactic.dsimp_hyp hyp simp_lemmas.mk [] { eta := false, beta := true }
>>>>>>> 3796a4ab
}

namespace interactive

setup_tactic_parser


/--
Apply a function to some local assumptions which are either equalities
or inequalities. For instance, if the context contains `h : a = b` and
some function `f` then `apply_fun f at h` turns `h` into
`h : f a = f b`. When the assumption is an inequality `h : a ≤ b`, a side
goal `monotone f` is created, unless this condition is provided using
`apply_fun f at h using P` where `P : monotone f`, or the `mono` tactic
can prove it.

Typical usage is:
```lean
open function

example (X Y Z : Type) (f : X → Y) (g : Y → Z) (H : injective $ g ∘ f) :
  injective f :=
begin
  intros x x' h,
  apply_fun g at h,
  exact H h
end
```
 -/
meta def apply_fun (q : parse texpr) (locs : parse location) (lem : parse (tk "using" *> texpr)?)
  : tactic unit :=
match locs with
| (loc.ns l) := l.mmap' $ option.mmap $ λ h, get_local h >>= apply_fun_to_hyp q lem
| wildcard   := local_context >>= list.mmap' (apply_fun_to_hyp q lem)
end

add_tactic_doc
{ name       := "apply_fun",
  category   := doc_category.tactic,
  decl_names := [`tactic.interactive.apply_fun],
  tags       := ["context management"] }

end interactive

end tactic<|MERGE_RESOLUTION|>--- conflicted
+++ resolved
@@ -33,31 +33,11 @@
        to_expr ``(%%Hmono %%hyp)
   | _ := fail ("failed to apply " ++ to_string e ++ " at " ++ to_string hyp.local_pp_name)
   end,
-  -- Let's try to force β-reduction at `h`.
-  -- (Unfortunately `tactic.dsimp_hyp hyp none [] { eta := false, beta := true }`
-  -- is slightly too aggressive; see the tests.)
-  t ← infer_type prf,
-  t ← match t with
-  | `(%%l = %%r) := do
-      l ← head_beta l,
-      r ← head_beta r,
-      to_expr ``(%%l = %%r)
-  | `(%%l ≤ %%r) := do
-      l ← head_beta l,
-      r ← head_beta r,
-      to_expr ``(%%l ≤ %%r)
-  | t := pure t
-  end,
   clear hyp,
-<<<<<<< HEAD
-  note hyp.local_pp_name (some t) prf,
-  skip
-=======
   -- Let's try to force β-reduction at `h`.
   hyp ← note hyp.local_pp_name none prf,
   -- let's try to force β-reduction at `h`
   try $ tactic.dsimp_hyp hyp simp_lemmas.mk [] { eta := false, beta := true }
->>>>>>> 3796a4ab
 }
 
 namespace interactive
