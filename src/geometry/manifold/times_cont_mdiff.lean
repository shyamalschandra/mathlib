--- conflicted
+++ resolved
@@ -144,11 +144,8 @@
 def times_cont_mdiff_within_at (n : with_top ℕ) (f : M → M') (s : set M) (x : M) :=
 lift_prop_within_at (times_cont_diff_within_at_prop I I' n) f s x
 
-<<<<<<< HEAD
-=======
 /-- Abbreviation for `times_cont_mdiff_within_at I I' ⊤ f s x`. See also documentation for `smooth`.
 -/
->>>>>>> 9bbf9b36
 @[reducible] def smooth_within_at (f : M → M') (s : set M) (x : M) :=
   times_cont_mdiff_within_at I I' ⊤ f s x
 
@@ -158,10 +155,7 @@
 def times_cont_mdiff_at (n : with_top ℕ) (f : M → M') (x : M) :=
 times_cont_mdiff_within_at I I' n f univ x
 
-<<<<<<< HEAD
-=======
 /-- Abbreviation for `times_cont_mdiff_at I I' ⊤ f x`. See also documentation for `smooth`. -/
->>>>>>> 9bbf9b36
 @[reducible] def smooth_at (f : M → M') (x : M) := times_cont_mdiff_at I I' ⊤ f x
 
 /-- A function is `n` times continuously differentiable in a set of a manifold if it is continuous
@@ -170,10 +164,7 @@
 def times_cont_mdiff_on (n : with_top ℕ) (f : M → M') (s : set M) :=
 ∀ x ∈ s, times_cont_mdiff_within_at I I' n f s x
 
-<<<<<<< HEAD
-=======
 /-- Abbreviation for `times_cont_mdiff_on I I' ⊤ f s`. See also documentation for `smooth`. -/
->>>>>>> 9bbf9b36
 @[reducible] def smooth_on (f : M → M') (s : set M) := times_cont_mdiff_on I I' ⊤ f s
 
 /-- A function is `n` times continuously differentiable in a manifold if it is continuous
@@ -182,14 +173,11 @@
 def times_cont_mdiff (n : with_top ℕ) (f : M → M') :=
 ∀ x, times_cont_mdiff_at I I' n f x
 
-<<<<<<< HEAD
-=======
 /-- Abbreviation for `times_cont_mdiff I I' ⊤ f`.
 Short note to work with these abbreviations: there is no need to extend to this case lemmas of the
 form `times_cont_mdiff_foo.bar` if `bar` does not contain `times_cont_mdiff`: dot notation will work
 fine. All other lemmas will have to be stated also in this form to work smoothly with these
 abbreviations. This note also applies to `smooth_at`, `smooth_on` and `smooth_within_at`.-/
->>>>>>> 9bbf9b36
 @[reducible] def smooth (f : M → M') := times_cont_mdiff I I' ⊤ f
 
 /-! ### Basic properties of smooth functions between manifolds -/
